use crate::{
    dap_store::DapStore,
    search::SearchQuery,
    worktree_store::{WorktreeStore, WorktreeStoreEvent},
    ProjectItem as _, ProjectPath,
};
use ::git::{parse_git_remote_url, BuildPermalinkParams, GitHostingProviderRegistry};
use anyhow::{anyhow, Context as _, Result};
use client::Client;
use collections::{hash_map, HashMap, HashSet};
use fs::Fs;
use futures::{channel::oneshot, future::Shared, Future, FutureExt as _, StreamExt};
use git::{blame::Blame, diff::BufferDiff};
use gpui::{
    AppContext, AsyncAppContext, Context as _, EventEmitter, Model, ModelContext, Subscription,
    Task, WeakModel,
};
use http_client::Url;
use language::{
    proto::{
        deserialize_line_ending, deserialize_version, serialize_line_ending, serialize_version,
        split_operations,
    },
    Buffer, BufferEvent, Capability, DiskState, File as _, Language, Operation,
};
use rpc::{proto, AnyProtoClient, ErrorExt as _, TypedEnvelope};
use smol::channel::Receiver;
use std::{io, ops::Range, path::Path, str::FromStr as _, sync::Arc, time::Instant};
use text::{BufferId, LineEnding, Rope};
use util::{debug_panic, maybe, ResultExt as _, TryFutureExt};
use worktree::{File, PathChange, ProjectEntryId, UpdatedGitRepositoriesSet, Worktree, WorktreeId};

/// A set of open buffers.
pub struct BufferStore {
    state: BufferStoreState,
    #[allow(clippy::type_complexity)]
    loading_buffers: HashMap<ProjectPath, Shared<Task<Result<Model<Buffer>, Arc<anyhow::Error>>>>>,
    #[allow(clippy::type_complexity)]
    loading_change_sets:
        HashMap<BufferId, Shared<Task<Result<Model<BufferChangeSet>, Arc<anyhow::Error>>>>>,
    worktree_store: Model<WorktreeStore>,
    opened_buffers: HashMap<BufferId, OpenBuffer>,
    downstream_client: Option<(AnyProtoClient, u64)>,
    shared_buffers: HashMap<proto::PeerId, HashMap<BufferId, SharedBuffer>>,
}

#[derive(Hash, Eq, PartialEq, Clone)]
struct SharedBuffer {
    buffer: Model<Buffer>,
    unstaged_changes: Option<Model<BufferChangeSet>>,
}

#[derive(Debug)]
pub struct BufferChangeSet {
    pub buffer_id: BufferId,
    pub base_text: Option<Model<Buffer>>,
    pub diff_to_buffer: git::diff::BufferDiff,
    pub recalculate_diff_task: Option<Task<Result<()>>>,
    pub diff_updated_futures: Vec<oneshot::Sender<()>>,
    pub base_text_version: usize,
}

enum BufferStoreState {
    Local(LocalBufferStore),
    Remote(RemoteBufferStore),
}

struct RemoteBufferStore {
    shared_with_me: HashSet<Model<Buffer>>,
    upstream_client: AnyProtoClient,
    project_id: u64,
    loading_remote_buffers_by_id: HashMap<BufferId, Model<Buffer>>,
    remote_buffer_listeners:
        HashMap<BufferId, Vec<oneshot::Sender<Result<Model<Buffer>, anyhow::Error>>>>,
    worktree_store: Model<WorktreeStore>,
}

struct LocalBufferStore {
    local_buffer_ids_by_path: HashMap<ProjectPath, BufferId>,
    local_buffer_ids_by_entry_id: HashMap<ProjectEntryId, BufferId>,
<<<<<<< HEAD
    buffer_store: WeakModel<BufferStore>,
    dap_store: Model<DapStore>,
=======
>>>>>>> a5355e92
    worktree_store: Model<WorktreeStore>,
    _subscription: Subscription,
}

enum OpenBuffer {
    Complete {
        buffer: WeakModel<Buffer>,
        unstaged_changes: Option<WeakModel<BufferChangeSet>>,
    },
    Operations(Vec<Operation>),
}

pub enum BufferStoreEvent {
    BufferAdded(Model<Buffer>),
    BufferDropped(BufferId),
    BufferChangedFilePath {
        buffer: Model<Buffer>,
        old_file: Option<Arc<dyn language::File>>,
    },
}

#[derive(Default, Debug)]
pub struct ProjectTransaction(pub HashMap<Model<Buffer>, language::Transaction>);

impl EventEmitter<BufferStoreEvent> for BufferStore {}

impl RemoteBufferStore {
    fn load_staged_text(
        &self,
        buffer_id: BufferId,
        cx: &AppContext,
    ) -> Task<Result<Option<String>>> {
        let project_id = self.project_id;
        let client = self.upstream_client.clone();
        cx.background_executor().spawn(async move {
            Ok(client
                .request(proto::GetStagedText {
                    project_id,
                    buffer_id: buffer_id.to_proto(),
                })
                .await?
                .staged_text)
        })
    }
    pub fn wait_for_remote_buffer(
        &mut self,
        id: BufferId,
        cx: &mut ModelContext<BufferStore>,
    ) -> Task<Result<Model<Buffer>>> {
        let (tx, rx) = oneshot::channel();
        self.remote_buffer_listeners.entry(id).or_default().push(tx);

        cx.spawn(|this, cx| async move {
            if let Some(buffer) = this
                .read_with(&cx, |buffer_store, _| buffer_store.get(id))
                .ok()
                .flatten()
            {
                return Ok(buffer);
            }

            cx.background_executor()
                .spawn(async move { rx.await? })
                .await
        })
    }

    fn save_remote_buffer(
        &self,
        buffer_handle: Model<Buffer>,
        new_path: Option<proto::ProjectPath>,
        cx: &ModelContext<BufferStore>,
    ) -> Task<Result<()>> {
        let buffer = buffer_handle.read(cx);
        let buffer_id = buffer.remote_id().into();
        let version = buffer.version();
        let rpc = self.upstream_client.clone();
        let project_id = self.project_id;
        cx.spawn(move |_, mut cx| async move {
            let response = rpc
                .request(proto::SaveBuffer {
                    project_id,
                    buffer_id,
                    new_path,
                    version: serialize_version(&version),
                })
                .await?;
            let version = deserialize_version(&response.version);
            let mtime = response.mtime.map(|mtime| mtime.into());

            buffer_handle.update(&mut cx, |buffer, cx| {
                buffer.did_save(version.clone(), mtime, cx);
            })?;

            Ok(())
        })
    }

    pub fn handle_create_buffer_for_peer(
        &mut self,
        envelope: TypedEnvelope<proto::CreateBufferForPeer>,
        replica_id: u16,
        capability: Capability,
        cx: &mut ModelContext<BufferStore>,
    ) -> Result<Option<Model<Buffer>>> {
        match envelope
            .payload
            .variant
            .ok_or_else(|| anyhow!("missing variant"))?
        {
            proto::create_buffer_for_peer::Variant::State(mut state) => {
                let buffer_id = BufferId::new(state.id)?;

                let buffer_result = maybe!({
                    let mut buffer_file = None;
                    if let Some(file) = state.file.take() {
                        let worktree_id = worktree::WorktreeId::from_proto(file.worktree_id);
                        let worktree = self
                            .worktree_store
                            .read(cx)
                            .worktree_for_id(worktree_id, cx)
                            .ok_or_else(|| {
                                anyhow!("no worktree found for id {}", file.worktree_id)
                            })?;
                        buffer_file = Some(Arc::new(File::from_proto(file, worktree.clone(), cx)?)
                            as Arc<dyn language::File>);
                    }
                    Buffer::from_proto(replica_id, capability, state, buffer_file)
                });

                match buffer_result {
                    Ok(buffer) => {
                        let buffer = cx.new_model(|_| buffer);
                        self.loading_remote_buffers_by_id.insert(buffer_id, buffer);
                    }
                    Err(error) => {
                        if let Some(listeners) = self.remote_buffer_listeners.remove(&buffer_id) {
                            for listener in listeners {
                                listener.send(Err(anyhow!(error.cloned()))).ok();
                            }
                        }
                    }
                }
            }
            proto::create_buffer_for_peer::Variant::Chunk(chunk) => {
                let buffer_id = BufferId::new(chunk.buffer_id)?;
                let buffer = self
                    .loading_remote_buffers_by_id
                    .get(&buffer_id)
                    .cloned()
                    .ok_or_else(|| {
                        anyhow!(
                            "received chunk for buffer {} without initial state",
                            chunk.buffer_id
                        )
                    })?;

                let result = maybe!({
                    let operations = chunk
                        .operations
                        .into_iter()
                        .map(language::proto::deserialize_operation)
                        .collect::<Result<Vec<_>>>()?;
                    buffer.update(cx, |buffer, cx| buffer.apply_ops(operations, cx));
                    anyhow::Ok(())
                });

                if let Err(error) = result {
                    self.loading_remote_buffers_by_id.remove(&buffer_id);
                    if let Some(listeners) = self.remote_buffer_listeners.remove(&buffer_id) {
                        for listener in listeners {
                            listener.send(Err(error.cloned())).ok();
                        }
                    }
                } else if chunk.is_last {
                    self.loading_remote_buffers_by_id.remove(&buffer_id);
                    if self.upstream_client.is_via_collab() {
                        // retain buffers sent by peers to avoid races.
                        self.shared_with_me.insert(buffer.clone());
                    }

                    if let Some(senders) = self.remote_buffer_listeners.remove(&buffer_id) {
                        for sender in senders {
                            sender.send(Ok(buffer.clone())).ok();
                        }
                    }
                    return Ok(Some(buffer));
                }
            }
        }
        return Ok(None);
    }

    pub fn incomplete_buffer_ids(&self) -> Vec<BufferId> {
        self.loading_remote_buffers_by_id
            .keys()
            .copied()
            .collect::<Vec<_>>()
    }

    pub fn deserialize_project_transaction(
        &self,
        message: proto::ProjectTransaction,
        push_to_history: bool,
        cx: &mut ModelContext<BufferStore>,
    ) -> Task<Result<ProjectTransaction>> {
        cx.spawn(|this, mut cx| async move {
            let mut project_transaction = ProjectTransaction::default();
            for (buffer_id, transaction) in message.buffer_ids.into_iter().zip(message.transactions)
            {
                let buffer_id = BufferId::new(buffer_id)?;
                let buffer = this
                    .update(&mut cx, |this, cx| {
                        this.wait_for_remote_buffer(buffer_id, cx)
                    })?
                    .await?;
                let transaction = language::proto::deserialize_transaction(transaction)?;
                project_transaction.0.insert(buffer, transaction);
            }

            for (buffer, transaction) in &project_transaction.0 {
                buffer
                    .update(&mut cx, |buffer, _| {
                        buffer.wait_for_edits(transaction.edit_ids.iter().copied())
                    })?
                    .await?;

                if push_to_history {
                    buffer.update(&mut cx, |buffer, _| {
                        buffer.push_transaction(transaction.clone(), Instant::now());
                    })?;
                }
            }

            Ok(project_transaction)
        })
    }

    fn open_buffer(
        &self,
        path: Arc<Path>,
        worktree: Model<Worktree>,
        cx: &mut ModelContext<BufferStore>,
    ) -> Task<Result<Model<Buffer>>> {
        let worktree_id = worktree.read(cx).id().to_proto();
        let project_id = self.project_id;
        let client = self.upstream_client.clone();
        let path_string = path.clone().to_string_lossy().to_string();
        cx.spawn(move |this, mut cx| async move {
            let response = client
                .request(proto::OpenBufferByPath {
                    project_id,
                    worktree_id,
                    path: path_string,
                })
                .await?;
            let buffer_id = BufferId::new(response.buffer_id)?;

            let buffer = this
                .update(&mut cx, {
                    |this, cx| this.wait_for_remote_buffer(buffer_id, cx)
                })?
                .await?;

            Ok(buffer)
        })
    }

    fn create_buffer(&self, cx: &mut ModelContext<BufferStore>) -> Task<Result<Model<Buffer>>> {
        let create = self.upstream_client.request(proto::OpenNewBuffer {
            project_id: self.project_id,
        });
        cx.spawn(|this, mut cx| async move {
            let response = create.await?;
            let buffer_id = BufferId::new(response.buffer_id)?;

            this.update(&mut cx, |this, cx| {
                this.wait_for_remote_buffer(buffer_id, cx)
            })?
            .await
        })
    }

    fn reload_buffers(
        &self,
        buffers: HashSet<Model<Buffer>>,
        push_to_history: bool,
        cx: &mut ModelContext<BufferStore>,
    ) -> Task<Result<ProjectTransaction>> {
        let request = self.upstream_client.request(proto::ReloadBuffers {
            project_id: self.project_id,
            buffer_ids: buffers
                .iter()
                .map(|buffer| buffer.read(cx).remote_id().to_proto())
                .collect(),
        });

        cx.spawn(|this, mut cx| async move {
            let response = request
                .await?
                .transaction
                .ok_or_else(|| anyhow!("missing transaction"))?;
            this.update(&mut cx, |this, cx| {
                this.deserialize_project_transaction(response, push_to_history, cx)
            })?
            .await
        })
    }
}

impl LocalBufferStore {
    fn load_staged_text(
        &self,
        buffer: &Model<Buffer>,
        cx: &AppContext,
    ) -> Task<Result<Option<String>>> {
        let Some(file) = buffer.read(cx).file() else {
            return Task::ready(Err(anyhow!("buffer has no file")));
        };
        let worktree_id = file.worktree_id(cx);
        let path = file.path().clone();
        let Some(worktree) = self
            .worktree_store
            .read(cx)
            .worktree_for_id(worktree_id, cx)
        else {
            return Task::ready(Err(anyhow!("no such worktree")));
        };

        worktree.read(cx).load_staged_file(path.as_ref(), cx)
    }

    fn save_local_buffer(
        &self,
        buffer_handle: Model<Buffer>,
        worktree: Model<Worktree>,
        path: Arc<Path>,
        mut has_changed_file: bool,
        cx: &mut ModelContext<BufferStore>,
    ) -> Task<Result<()>> {
        let buffer = buffer_handle.read(cx);

        let text = buffer.as_rope().clone();
        let line_ending = buffer.line_ending();
        let version = buffer.version();
        let buffer_id = buffer.remote_id();
        if buffer
            .file()
            .is_some_and(|file| file.disk_state() == DiskState::New)
        {
            has_changed_file = true;
        }

        let save = worktree.update(cx, |worktree, cx| {
            worktree.write_file(path.as_ref(), text, line_ending, cx)
        });

        cx.spawn(move |this, mut cx| async move {
            let new_file = save.await?;
            let mtime = new_file.disk_state().mtime();
            this.update(&mut cx, |this, cx| {
                if let Some((downstream_client, project_id)) = this.downstream_client.clone() {
                    if has_changed_file {
                        downstream_client
                            .send(proto::UpdateBufferFile {
                                project_id,
                                buffer_id: buffer_id.to_proto(),
                                file: Some(language::File::to_proto(&*new_file, cx)),
                            })
                            .log_err();
                    }
                    downstream_client
                        .send(proto::BufferSaved {
                            project_id,
                            buffer_id: buffer_id.to_proto(),
                            version: serialize_version(&version),
                            mtime: mtime.map(|time| time.into()),
                        })
                        .log_err();
                }
            })?;
            buffer_handle.update(&mut cx, |buffer, cx| {
                if has_changed_file {
                    buffer.file_updated(new_file, cx);
                }
                buffer.did_save(version.clone(), mtime, cx);
            })
        })
    }

    fn subscribe_to_worktree(
        &mut self,
        worktree: &Model<Worktree>,
        cx: &mut ModelContext<BufferStore>,
    ) {
        cx.subscribe(worktree, |this, worktree, event, cx| {
            if worktree.read(cx).is_local() {
                match event {
                    worktree::Event::UpdatedEntries(changes) => {
                        Self::local_worktree_entries_changed(this, &worktree, changes, cx);
                    }
                    worktree::Event::UpdatedGitRepositories(updated_repos) => {
                        Self::local_worktree_git_repos_changed(
                            this,
                            worktree.clone(),
                            updated_repos,
                            cx,
                        )
                    }
                    _ => {}
                }
            }
        })
        .detach();
    }

    fn local_worktree_entries_changed(
        this: &mut BufferStore,
        worktree_handle: &Model<Worktree>,
        changes: &[(Arc<Path>, ProjectEntryId, PathChange)],
        cx: &mut ModelContext<BufferStore>,
    ) {
        let snapshot = worktree_handle.read(cx).snapshot();
        for (path, entry_id, _) in changes {
            Self::local_worktree_entry_changed(
                this,
                *entry_id,
                path,
                worktree_handle,
                &snapshot,
                cx,
            );
        }
    }

    fn local_worktree_git_repos_changed(
        this: &mut BufferStore,
        worktree_handle: Model<Worktree>,
        changed_repos: &UpdatedGitRepositoriesSet,
        cx: &mut ModelContext<BufferStore>,
    ) {
        debug_assert!(worktree_handle.read(cx).is_local());

        let buffer_change_sets = this
            .opened_buffers
            .values()
            .filter_map(|buffer| {
                if let OpenBuffer::Complete {
                    buffer,
                    unstaged_changes,
                } = buffer
                {
                    let buffer = buffer.upgrade()?.read(cx);
                    let file = File::from_dyn(buffer.file())?;
                    if file.worktree != worktree_handle {
                        return None;
                    }
                    changed_repos
                        .iter()
                        .find(|(work_dir, _)| file.path.starts_with(work_dir))?;
                    let unstaged_changes = unstaged_changes.as_ref()?.upgrade()?;
                    let snapshot = buffer.text_snapshot();
                    Some((unstaged_changes, snapshot, file.path.clone()))
                } else {
                    None
                }
            })
            .collect::<Vec<_>>();

        if buffer_change_sets.is_empty() {
            return;
        }

        cx.spawn(move |this, mut cx| async move {
            let snapshot =
                worktree_handle.update(&mut cx, |tree, _| tree.as_local().unwrap().snapshot())?;
            let diff_bases_by_buffer = cx
                .background_executor()
                .spawn(async move {
                    buffer_change_sets
                        .into_iter()
                        .filter_map(|(change_set, buffer_snapshot, path)| {
                            let (repo_entry, local_repo_entry) = snapshot.repo_for_path(&path)?;
                            let relative_path = repo_entry.relativize(&snapshot, &path).ok()?;
                            let base_text = local_repo_entry.repo().load_index_text(&relative_path);
                            Some((change_set, buffer_snapshot, base_text))
                        })
                        .collect::<Vec<_>>()
                })
                .await;

            this.update(&mut cx, |this, cx| {
                for (change_set, buffer_snapshot, staged_text) in diff_bases_by_buffer {
                    change_set.update(cx, |change_set, cx| {
                        if let Some(staged_text) = staged_text.clone() {
                            let _ =
                                change_set.set_base_text(staged_text, buffer_snapshot.clone(), cx);
                        } else {
                            change_set.unset_base_text(buffer_snapshot.clone(), cx);
                        }
                    });

                    if let Some((client, project_id)) = &this.downstream_client.clone() {
                        client
                            .send(proto::UpdateDiffBase {
                                project_id: *project_id,
                                buffer_id: buffer_snapshot.remote_id().to_proto(),
                                staged_text,
                            })
                            .log_err();
                    }
                }
            })
        })
        .detach_and_log_err(cx);
    }

    fn local_worktree_entry_changed(
        this: &mut BufferStore,
        entry_id: ProjectEntryId,
        path: &Arc<Path>,
        worktree: &Model<worktree::Worktree>,
        snapshot: &worktree::Snapshot,
        cx: &mut ModelContext<BufferStore>,
    ) -> Option<()> {
        let project_path = ProjectPath {
            worktree_id: snapshot.id(),
            path: path.clone(),
        };

        let buffer_id = {
            let local = this.as_local_mut()?;
            match local.local_buffer_ids_by_entry_id.get(&entry_id) {
                Some(&buffer_id) => buffer_id,
                None => local.local_buffer_ids_by_path.get(&project_path).copied()?,
            }
        };

        let buffer = if let Some(buffer) = this.get(buffer_id) {
            Some(buffer)
        } else {
            this.opened_buffers.remove(&buffer_id);
            None
        };

        let buffer = if let Some(buffer) = buffer {
            buffer
        } else {
            let this = this.as_local_mut()?;
            this.local_buffer_ids_by_path.remove(&project_path);
            this.local_buffer_ids_by_entry_id.remove(&entry_id);
            return None;
        };

        let events = buffer.update(cx, |buffer, cx| {
            let local = this.as_local_mut()?;
            let file = buffer.file()?;
            let old_file = File::from_dyn(Some(file))?;
            if old_file.worktree != *worktree {
                return None;
            }

            let snapshot_entry = old_file
                .entry_id
                .and_then(|entry_id| snapshot.entry_for_id(entry_id))
                .or_else(|| snapshot.entry_for_path(old_file.path.as_ref()));

            let new_file = if let Some(entry) = snapshot_entry {
                File {
                    disk_state: match entry.mtime {
                        Some(mtime) => DiskState::Present { mtime },
                        None => old_file.disk_state,
                    },
                    is_local: true,
                    entry_id: Some(entry.id),
                    path: entry.path.clone(),
                    worktree: worktree.clone(),
                    is_private: entry.is_private,
                }
            } else {
                File {
                    disk_state: DiskState::Deleted,
                    is_local: true,
                    entry_id: old_file.entry_id,
                    path: old_file.path.clone(),
                    worktree: worktree.clone(),
                    is_private: old_file.is_private,
                }
            };

            if new_file == *old_file {
                return None;
            }

            let mut events = Vec::new();
            if new_file.path != old_file.path {
                local.local_buffer_ids_by_path.remove(&ProjectPath {
                    path: old_file.path.clone(),
                    worktree_id: old_file.worktree_id(cx),
                });
                local.local_buffer_ids_by_path.insert(
                    ProjectPath {
                        worktree_id: new_file.worktree_id(cx),
                        path: new_file.path.clone(),
                    },
                    buffer_id,
                );
                events.push(BufferStoreEvent::BufferChangedFilePath {
                    buffer: cx.handle(),
                    old_file: buffer.file().cloned(),
                });
            }

            if new_file.entry_id != old_file.entry_id {
                if let Some(entry_id) = old_file.entry_id {
                    local.local_buffer_ids_by_entry_id.remove(&entry_id);
                }
                if let Some(entry_id) = new_file.entry_id {
                    local
                        .local_buffer_ids_by_entry_id
                        .insert(entry_id, buffer_id);
                }
            }

            if let Some((client, project_id)) = &this.downstream_client {
                client
                    .send(proto::UpdateBufferFile {
                        project_id: *project_id,
                        buffer_id: buffer_id.to_proto(),
                        file: Some(new_file.to_proto(cx)),
                    })
                    .ok();
            }

            buffer.file_updated(Arc::new(new_file), cx);
            Some(events)
        })?;

        for event in events {
            cx.emit(event);
        }

        None
    }

    fn buffer_id_for_project_path(&self, project_path: &ProjectPath) -> Option<&BufferId> {
        self.local_buffer_ids_by_path.get(project_path)
    }

    fn buffer_changed_file(&mut self, buffer: Model<Buffer>, cx: &mut AppContext) -> Option<()> {
        let file = File::from_dyn(buffer.read(cx).file())?;

        let remote_id = buffer.read(cx).remote_id();
        if let Some(entry_id) = file.entry_id {
            match self.local_buffer_ids_by_entry_id.get(&entry_id) {
                Some(_) => {
                    return None;
                }
                None => {
                    self.local_buffer_ids_by_entry_id
                        .insert(entry_id, remote_id);
                }
            }
        };
        self.local_buffer_ids_by_path.insert(
            ProjectPath {
                worktree_id: file.worktree_id(cx),
                path: file.path.clone(),
            },
            remote_id,
        );

        Some(())
    }

    fn save_buffer(
        &self,
        buffer: Model<Buffer>,
        cx: &mut ModelContext<BufferStore>,
    ) -> Task<Result<()>> {
        let Some(file) = File::from_dyn(buffer.read(cx).file()) else {
            return Task::ready(Err(anyhow!("buffer doesn't have a file")));
        };
        let worktree = file.worktree.clone();
        self.save_local_buffer(buffer, worktree, file.path.clone(), false, cx)
    }

    fn save_buffer_as(
        &self,
        buffer: Model<Buffer>,
        path: ProjectPath,
        cx: &mut ModelContext<BufferStore>,
    ) -> Task<Result<()>> {
        let Some(worktree) = self
            .worktree_store
            .read(cx)
            .worktree_for_id(path.worktree_id, cx)
        else {
            return Task::ready(Err(anyhow!("no such worktree")));
        };
        self.save_local_buffer(buffer, worktree, path.path.clone(), true, cx)
    }

    fn open_buffer(
        &self,
        path: Arc<Path>,
        worktree: Model<Worktree>,
        cx: &mut ModelContext<BufferStore>,
    ) -> Task<Result<Model<Buffer>>> {
        let load_buffer = worktree.update(cx, |worktree, cx| {
            let load_file = worktree.load_file(path.as_ref(), cx);
            let reservation = cx.reserve_model();
            let buffer_id = BufferId::from(reservation.entity_id().as_non_zero_u64());
            cx.spawn(move |_, mut cx| async move {
                let loaded = load_file.await?;
                let text_buffer = cx
                    .background_executor()
                    .spawn(async move { text::Buffer::new(0, buffer_id, loaded.text) })
                    .await;
                cx.insert_model(reservation, |_| {
                    Buffer::build(text_buffer, Some(loaded.file), Capability::ReadWrite)
                })
            })
        });

        cx.spawn(move |this, mut cx| async move {
            let buffer = match load_buffer.await {
                Ok(buffer) => Ok(buffer),
                Err(error) if is_not_found_error(&error) => cx.new_model(|cx| {
                    let buffer_id = BufferId::from(cx.entity_id().as_non_zero_u64());
                    let text_buffer = text::Buffer::new(0, buffer_id, "".into());
                    Buffer::build(
                        text_buffer,
                        Some(Arc::new(File {
                            worktree,
                            path,
                            disk_state: DiskState::New,
                            entry_id: None,
                            is_local: true,
                            is_private: false,
                        })),
                        Capability::ReadWrite,
                    )
                }),
                Err(e) => Err(e),
            }?;
            this.update(&mut cx, |this, cx| {
                this.add_buffer(buffer.clone(), cx)?;
                let buffer_id = buffer.read(cx).remote_id();
                if let Some(file) = File::from_dyn(buffer.read(cx).file()) {
                    let this = this.as_local_mut().unwrap();
                    this.local_buffer_ids_by_path.insert(
                        ProjectPath {
                            worktree_id: file.worktree_id(cx),
                            path: file.path.clone(),
                        },
                        buffer_id,
                    );

                    if let Some(entry_id) = file.entry_id {
                        this.local_buffer_ids_by_entry_id
                            .insert(entry_id, buffer_id);
                    }
                }

                anyhow::Ok(())
            })??;

            Ok(buffer)
        })
    }

    fn create_buffer(&self, cx: &mut ModelContext<BufferStore>) -> Task<Result<Model<Buffer>>> {
        cx.spawn(|buffer_store, mut cx| async move {
            let buffer = cx.new_model(|cx| {
                Buffer::local("", cx).with_language(language::PLAIN_TEXT.clone(), cx)
            })?;
            buffer_store.update(&mut cx, |buffer_store, cx| {
                buffer_store.add_buffer(buffer.clone(), cx).log_err();
            })?;
            Ok(buffer)
        })
    }

    fn reload_buffers(
        &self,
        buffers: HashSet<Model<Buffer>>,
        push_to_history: bool,
        cx: &mut ModelContext<BufferStore>,
    ) -> Task<Result<ProjectTransaction>> {
        cx.spawn(move |_, mut cx| async move {
            let mut project_transaction = ProjectTransaction::default();
            for buffer in buffers {
                let transaction = buffer
                    .update(&mut cx, |buffer, cx| buffer.reload(cx))?
                    .await?;
                buffer.update(&mut cx, |buffer, cx| {
                    if let Some(transaction) = transaction {
                        if !push_to_history {
                            buffer.forget_transaction(transaction.id);
                        }
                        project_transaction.0.insert(cx.handle(), transaction);
                    }
                })?;
            }

            Ok(project_transaction)
        })
    }
}

impl BufferStore {
    pub fn init(client: &AnyProtoClient) {
        client.add_model_message_handler(Self::handle_buffer_reloaded);
        client.add_model_message_handler(Self::handle_buffer_saved);
        client.add_model_message_handler(Self::handle_update_buffer_file);
        client.add_model_request_handler(Self::handle_save_buffer);
        client.add_model_request_handler(Self::handle_blame_buffer);
        client.add_model_request_handler(Self::handle_reload_buffers);
        client.add_model_request_handler(Self::handle_get_permalink_to_line);
        client.add_model_request_handler(Self::handle_get_staged_text);
        client.add_model_message_handler(Self::handle_update_diff_base);
    }

    /// Creates a buffer store, optionally retaining its buffers.
<<<<<<< HEAD
    pub fn local(
        worktree_store: Model<WorktreeStore>,
        dap_store: Model<DapStore>,
        cx: &mut ModelContext<Self>,
    ) -> Self {
        let this = cx.weak_model();
        Self {
            state: Box::new(cx.new_model(|cx| {
                let subscription = cx.subscribe(
                    &worktree_store,
                    |this: &mut LocalBufferStore, _, event, cx| {
                        if let WorktreeStoreEvent::WorktreeAdded(worktree) = event {
                            this.subscribe_to_worktree(worktree, cx);
                        }
                    },
                );

                LocalBufferStore {
                    local_buffer_ids_by_path: Default::default(),
                    local_buffer_ids_by_entry_id: Default::default(),
                    buffer_store: this,
                    worktree_store: worktree_store.clone(),
                    _subscription: subscription,
                    dap_store,
                }
            })),
=======
    pub fn local(worktree_store: Model<WorktreeStore>, cx: &mut ModelContext<Self>) -> Self {
        Self {
            state: BufferStoreState::Local(LocalBufferStore {
                local_buffer_ids_by_path: Default::default(),
                local_buffer_ids_by_entry_id: Default::default(),
                worktree_store: worktree_store.clone(),
                _subscription: cx.subscribe(&worktree_store, |this, _, event, cx| {
                    if let WorktreeStoreEvent::WorktreeAdded(worktree) = event {
                        let this = this.as_local_mut().unwrap();
                        this.subscribe_to_worktree(worktree, cx);
                    }
                }),
            }),
>>>>>>> a5355e92
            downstream_client: None,
            opened_buffers: Default::default(),
            shared_buffers: Default::default(),
            loading_buffers: Default::default(),
            loading_change_sets: Default::default(),
            worktree_store,
        }
    }

    pub fn remote(
        worktree_store: Model<WorktreeStore>,
        upstream_client: AnyProtoClient,
        remote_id: u64,
        _cx: &mut ModelContext<Self>,
    ) -> Self {
        Self {
            state: BufferStoreState::Remote(RemoteBufferStore {
                shared_with_me: Default::default(),
                loading_remote_buffers_by_id: Default::default(),
                remote_buffer_listeners: Default::default(),
                project_id: remote_id,
                upstream_client,
                worktree_store: worktree_store.clone(),
            }),
            downstream_client: None,
            opened_buffers: Default::default(),
            loading_buffers: Default::default(),
            loading_change_sets: Default::default(),
            shared_buffers: Default::default(),
            worktree_store,
        }
    }

<<<<<<< HEAD
    pub fn dap_on_buffer_open(
        &mut self,
        project_path: &ProjectPath,
        buffer: &Model<Buffer>,
        cx: &mut ModelContext<Self>,
    ) {
        if let Some(local_store_model) = self.state.as_local() {
            local_store_model.update(cx, |local_store, cx| {
                local_store.dap_store.update(cx, |store, cx| {
                    store.on_open_buffer(&project_path, buffer, cx);
                });
            });
=======
    fn as_local_mut(&mut self) -> Option<&mut LocalBufferStore> {
        match &mut self.state {
            BufferStoreState::Local(state) => Some(state),
            _ => None,
        }
    }

    fn as_remote_mut(&mut self) -> Option<&mut RemoteBufferStore> {
        match &mut self.state {
            BufferStoreState::Remote(state) => Some(state),
            _ => None,
        }
    }

    fn as_remote(&self) -> Option<&RemoteBufferStore> {
        match &self.state {
            BufferStoreState::Remote(state) => Some(state),
            _ => None,
>>>>>>> a5355e92
        }
    }

    pub fn open_buffer(
        &mut self,
        project_path: ProjectPath,
        cx: &mut ModelContext<Self>,
    ) -> Task<Result<Model<Buffer>>> {
<<<<<<< HEAD
        let existing_buffer = self.get_by_path(&project_path, cx);
        if let Some(existing_buffer) = existing_buffer {
            self.dap_on_buffer_open(&project_path, &existing_buffer, cx);

            return Task::ready(Ok(existing_buffer));
=======
        if let Some(buffer) = self.get_by_path(&project_path, cx) {
            return Task::ready(Ok(buffer));
>>>>>>> a5355e92
        }

        let task = match self.loading_buffers.entry(project_path.clone()) {
            hash_map::Entry::Occupied(e) => e.get().clone(),
            hash_map::Entry::Vacant(entry) => {
                let path = project_path.path.clone();
                let Some(worktree) = self
                    .worktree_store
                    .read(cx)
                    .worktree_for_id(project_path.worktree_id, cx)
                else {
                    return Task::ready(Err(anyhow!("no such worktree")));
                };
                let load_buffer = match &self.state {
                    BufferStoreState::Local(this) => this.open_buffer(path, worktree, cx),
                    BufferStoreState::Remote(this) => this.open_buffer(path, worktree, cx),
                };

                entry
                    .insert(
                        cx.spawn(move |this, mut cx| async move {
                            let load_result = load_buffer.await;
                            this.update(&mut cx, |this, _cx| {
                                // Record the fact that the buffer is no longer loading.
                                this.loading_buffers.remove(&project_path);
                            })
                            .ok();
                            load_result.map_err(Arc::new)
                        })
                        .shared(),
                    )
                    .clone()
            }
        };

        cx.background_executor()
            .spawn(async move { task.await.map_err(|e| anyhow!("{e}")) })
    }

    pub fn open_unstaged_changes(
        &mut self,
        buffer: Model<Buffer>,
        cx: &mut ModelContext<Self>,
    ) -> Task<Result<Model<BufferChangeSet>>> {
        let buffer_id = buffer.read(cx).remote_id();
        if let Some(change_set) = self.get_unstaged_changes(buffer_id) {
            return Task::ready(Ok(change_set));
        }

        let task = match self.loading_change_sets.entry(buffer_id) {
            hash_map::Entry::Occupied(e) => e.get().clone(),
            hash_map::Entry::Vacant(entry) => {
<<<<<<< HEAD
                let (mut tx, rx) = postage::watch::channel();
                entry.insert(rx.clone());

                let project_path = project_path.clone();
                let load_buffer = self
                    .state
                    .open_buffer(project_path.path.clone(), worktree, cx);

                cx.spawn(move |this, mut cx| async move {
                    let load_result = load_buffer.await;
                    *tx.borrow_mut() = Some(this.update(&mut cx, |this, cx| {
                        // Record the fact that the buffer is no longer loading.
                        this.loading_buffers_by_path.remove(&project_path);
                        let buffer = load_result.map_err(Arc::new)?;
                        this.dap_on_buffer_open(&project_path, &buffer, cx);
                        Ok(buffer)
                    })?);
                    anyhow::Ok(())
                })
                .detach();
                rx
=======
                let load = match &self.state {
                    BufferStoreState::Local(this) => this.load_staged_text(&buffer, cx),
                    BufferStoreState::Remote(this) => this.load_staged_text(buffer_id, cx),
                };

                entry
                    .insert(
                        cx.spawn(move |this, cx| async move {
                            Self::open_unstaged_changes_internal(this, load.await, buffer, cx)
                                .await
                                .map_err(Arc::new)
                        })
                        .shared(),
                    )
                    .clone()
>>>>>>> a5355e92
            }
        };

        cx.background_executor()
            .spawn(async move { task.await.map_err(|e| anyhow!("{e}")) })
    }

    #[cfg(any(test, feature = "test-support"))]
    pub fn set_change_set(&mut self, buffer_id: BufferId, change_set: Model<BufferChangeSet>) {
        self.loading_change_sets
            .insert(buffer_id, Task::ready(Ok(change_set)).shared());
    }

    pub async fn open_unstaged_changes_internal(
        this: WeakModel<Self>,
        text: Result<Option<String>>,
        buffer: Model<Buffer>,
        mut cx: AsyncAppContext,
    ) -> Result<Model<BufferChangeSet>> {
        let text = match text {
            Err(e) => {
                this.update(&mut cx, |this, cx| {
                    let buffer_id = buffer.read(cx).remote_id();
                    this.loading_change_sets.remove(&buffer_id);
                })?;
                return Err(e);
            }
            Ok(text) => text,
        };

        let change_set = buffer.update(&mut cx, |buffer, cx| {
            cx.new_model(|_| BufferChangeSet::new(buffer))
        })?;

        if let Some(text) = text {
            change_set
                .update(&mut cx, |change_set, cx| {
                    let snapshot = buffer.read(cx).text_snapshot();
                    change_set.set_base_text(text, snapshot, cx)
                })?
                .await
                .ok();
        }

        this.update(&mut cx, |this, cx| {
            let buffer_id = buffer.read(cx).remote_id();
            this.loading_change_sets.remove(&buffer_id);
            if let Some(OpenBuffer::Complete {
                unstaged_changes, ..
            }) = this.opened_buffers.get_mut(&buffer.read(cx).remote_id())
            {
                *unstaged_changes = Some(change_set.downgrade());
            }
        })?;

        Ok(change_set)
    }

    pub fn create_buffer(&mut self, cx: &mut ModelContext<Self>) -> Task<Result<Model<Buffer>>> {
        match &self.state {
            BufferStoreState::Local(this) => this.create_buffer(cx),
            BufferStoreState::Remote(this) => this.create_buffer(cx),
        }
    }

    pub fn save_buffer(
        &mut self,
        buffer: Model<Buffer>,
        cx: &mut ModelContext<Self>,
    ) -> Task<Result<()>> {
        match &mut self.state {
            BufferStoreState::Local(this) => this.save_buffer(buffer, cx),
            BufferStoreState::Remote(this) => this.save_remote_buffer(buffer.clone(), None, cx),
        }
    }

    pub fn save_buffer_as(
        &mut self,
        buffer: Model<Buffer>,
        path: ProjectPath,
        cx: &mut ModelContext<Self>,
    ) -> Task<Result<()>> {
        let old_file = buffer.read(cx).file().cloned();
        let task = match &self.state {
            BufferStoreState::Local(this) => this.save_buffer_as(buffer.clone(), path, cx),
            BufferStoreState::Remote(this) => {
                this.save_remote_buffer(buffer.clone(), Some(path.to_proto()), cx)
            }
        };
        cx.spawn(|this, mut cx| async move {
            task.await?;
            this.update(&mut cx, |_, cx| {
                cx.emit(BufferStoreEvent::BufferChangedFilePath { buffer, old_file });
            })
        })
    }

    pub fn blame_buffer(
        &self,
        buffer: &Model<Buffer>,
        version: Option<clock::Global>,
        cx: &AppContext,
    ) -> Task<Result<Option<Blame>>> {
        let buffer = buffer.read(cx);
        let Some(file) = File::from_dyn(buffer.file()) else {
            return Task::ready(Err(anyhow!("buffer has no file")));
        };

        match file.worktree.clone().read(cx) {
            Worktree::Local(worktree) => {
                let worktree = worktree.snapshot();
                let blame_params = maybe!({
                    let (repo_entry, local_repo_entry) = match worktree.repo_for_path(&file.path) {
                        Some(repo_for_path) => repo_for_path,
                        None => return Ok(None),
                    };

                    let relative_path = repo_entry
                        .relativize(&worktree, &file.path)
                        .context("failed to relativize buffer path")?;

                    let repo = local_repo_entry.repo().clone();

                    let content = match version {
                        Some(version) => buffer.rope_for_version(&version).clone(),
                        None => buffer.as_rope().clone(),
                    };

                    anyhow::Ok(Some((repo, relative_path, content)))
                });

                cx.background_executor().spawn(async move {
                    let Some((repo, relative_path, content)) = blame_params? else {
                        return Ok(None);
                    };
                    repo.blame(&relative_path, content)
                        .with_context(|| format!("Failed to blame {:?}", relative_path.0))
                        .map(Some)
                })
            }
            Worktree::Remote(worktree) => {
                let buffer_id = buffer.remote_id();
                let version = buffer.version();
                let project_id = worktree.project_id();
                let client = worktree.client();
                cx.spawn(|_| async move {
                    let response = client
                        .request(proto::BlameBuffer {
                            project_id,
                            buffer_id: buffer_id.into(),
                            version: serialize_version(&version),
                        })
                        .await?;
                    Ok(deserialize_blame_buffer_response(response))
                })
            }
        }
    }

    pub fn get_permalink_to_line(
        &self,
        buffer: &Model<Buffer>,
        selection: Range<u32>,
        cx: &AppContext,
    ) -> Task<Result<url::Url>> {
        let buffer = buffer.read(cx);
        let Some(file) = File::from_dyn(buffer.file()) else {
            return Task::ready(Err(anyhow!("buffer has no file")));
        };

        match file.worktree.clone().read(cx) {
            Worktree::Local(worktree) => {
                let Some(repo) = worktree.local_git_repo(file.path()) else {
                    return Task::ready(Err(anyhow!("no repository for buffer found")));
                };

                let path = file.path().clone();

                cx.spawn(|cx| async move {
                    const REMOTE_NAME: &str = "origin";
                    let origin_url = repo
                        .remote_url(REMOTE_NAME)
                        .ok_or_else(|| anyhow!("remote \"{REMOTE_NAME}\" not found"))?;

                    let sha = repo
                        .head_sha()
                        .ok_or_else(|| anyhow!("failed to read HEAD SHA"))?;

                    let provider_registry =
                        cx.update(GitHostingProviderRegistry::default_global)?;

                    let (provider, remote) =
                        parse_git_remote_url(provider_registry, &origin_url)
                            .ok_or_else(|| anyhow!("failed to parse Git remote URL"))?;

                    let path = path
                        .to_str()
                        .context("failed to convert buffer path to string")?;

                    Ok(provider.build_permalink(
                        remote,
                        BuildPermalinkParams {
                            sha: &sha,
                            path,
                            selection: Some(selection),
                        },
                    ))
                })
            }
            Worktree::Remote(worktree) => {
                let buffer_id = buffer.remote_id();
                let project_id = worktree.project_id();
                let client = worktree.client();
                cx.spawn(|_| async move {
                    let response = client
                        .request(proto::GetPermalinkToLine {
                            project_id,
                            buffer_id: buffer_id.into(),
                            selection: Some(proto::Range {
                                start: selection.start as u64,
                                end: selection.end as u64,
                            }),
                        })
                        .await?;

                    url::Url::parse(&response.permalink).context("failed to parse permalink")
                })
            }
        }
    }

    fn add_buffer(&mut self, buffer: Model<Buffer>, cx: &mut ModelContext<Self>) -> Result<()> {
        let remote_id = buffer.read(cx).remote_id();
        let is_remote = buffer.read(cx).replica_id() != 0;
        let open_buffer = OpenBuffer::Complete {
            buffer: buffer.downgrade(),
            unstaged_changes: None,
        };

        let handle = cx.handle().downgrade();
        buffer.update(cx, move |_, cx| {
            cx.on_release(move |buffer, cx| {
                handle
                    .update(cx, |_, cx| {
                        cx.emit(BufferStoreEvent::BufferDropped(buffer.remote_id()))
                    })
                    .ok();
            })
            .detach()
        });

        match self.opened_buffers.entry(remote_id) {
            hash_map::Entry::Vacant(entry) => {
                entry.insert(open_buffer);
            }
            hash_map::Entry::Occupied(mut entry) => {
                if let OpenBuffer::Operations(operations) = entry.get_mut() {
                    buffer.update(cx, |b, cx| b.apply_ops(operations.drain(..), cx));
                } else if entry.get().upgrade().is_some() {
                    if is_remote {
                        return Ok(());
                    } else {
                        debug_panic!("buffer {} was already registered", remote_id);
                        Err(anyhow!("buffer {} was already registered", remote_id))?;
                    }
                }
                entry.insert(open_buffer);
            }
        }

        cx.subscribe(&buffer, Self::on_buffer_event).detach();
        cx.emit(BufferStoreEvent::BufferAdded(buffer));
        Ok(())
    }

    pub fn buffers(&self) -> impl '_ + Iterator<Item = Model<Buffer>> {
        self.opened_buffers
            .values()
            .filter_map(|buffer| buffer.upgrade())
    }

    pub fn loading_buffers(
        &self,
    ) -> impl Iterator<Item = (&ProjectPath, impl Future<Output = Result<Model<Buffer>>>)> {
        self.loading_buffers.iter().map(|(path, task)| {
            let task = task.clone();
            (path, async move { task.await.map_err(|e| anyhow!("{e}")) })
        })
    }

    pub fn buffer_id_for_project_path<'a>(
        &'a self,
        project_path: &'a ProjectPath,
        cx: &'a AppContext,
    ) -> Option<&'a BufferId> {
        self.state
            .as_local()
            .and_then(move |state| state.read(cx).buffer_id_for_project_path(project_path))
    }

    pub fn get_by_path(&self, path: &ProjectPath, cx: &AppContext) -> Option<Model<Buffer>> {
        self.buffers().find_map(|buffer| {
            let file = File::from_dyn(buffer.read(cx).file())?;
            if file.worktree_id(cx) == path.worktree_id && file.path == path.path {
                Some(buffer)
            } else {
                None
            }
        })
    }

    pub fn get(&self, buffer_id: BufferId) -> Option<Model<Buffer>> {
        self.opened_buffers.get(&buffer_id)?.upgrade()
    }

    pub fn get_existing(&self, buffer_id: BufferId) -> Result<Model<Buffer>> {
        self.get(buffer_id)
            .ok_or_else(|| anyhow!("unknown buffer id {}", buffer_id))
    }

    pub fn get_possibly_incomplete(&self, buffer_id: BufferId) -> Option<Model<Buffer>> {
        self.get(buffer_id).or_else(|| {
            self.as_remote()
                .and_then(|remote| remote.loading_remote_buffers_by_id.get(&buffer_id).cloned())
        })
    }

    pub fn get_unstaged_changes(&self, buffer_id: BufferId) -> Option<Model<BufferChangeSet>> {
        if let OpenBuffer::Complete {
            unstaged_changes, ..
        } = self.opened_buffers.get(&buffer_id)?
        {
            unstaged_changes.as_ref()?.upgrade()
        } else {
            None
        }
    }

    pub fn buffer_version_info(
        &self,
        cx: &AppContext,
    ) -> (Vec<proto::BufferVersion>, Vec<BufferId>) {
        let buffers = self
            .buffers()
            .map(|buffer| {
                let buffer = buffer.read(cx);
                proto::BufferVersion {
                    id: buffer.remote_id().into(),
                    version: language::proto::serialize_version(&buffer.version),
                }
            })
            .collect();
        let incomplete_buffer_ids = self
            .as_remote()
            .map(|remote| remote.incomplete_buffer_ids())
            .unwrap_or_default();
        (buffers, incomplete_buffer_ids)
    }

    pub fn disconnected_from_host(&mut self, cx: &mut AppContext) {
        for open_buffer in self.opened_buffers.values_mut() {
            if let Some(buffer) = open_buffer.upgrade() {
                buffer.update(cx, |buffer, _| buffer.give_up_waiting());
            }
        }

        for buffer in self.buffers() {
            buffer.update(cx, |buffer, cx| {
                buffer.set_capability(Capability::ReadOnly, cx)
            });
        }

        if let Some(remote) = self.as_remote_mut() {
            // Wake up all futures currently waiting on a buffer to get opened,
            // to give them a chance to fail now that we've disconnected.
            remote.remote_buffer_listeners.clear()
        }
    }

    pub fn shared(
        &mut self,
        remote_id: u64,
        downstream_client: AnyProtoClient,
        _cx: &mut AppContext,
    ) {
        self.downstream_client = Some((downstream_client, remote_id));
    }

    pub fn unshared(&mut self, _cx: &mut ModelContext<Self>) {
        self.downstream_client.take();
        self.forget_shared_buffers();
    }

    pub fn discard_incomplete(&mut self) {
        self.opened_buffers
            .retain(|_, buffer| !matches!(buffer, OpenBuffer::Operations(_)));
    }

    pub fn find_search_candidates(
        &mut self,
        query: &SearchQuery,
        mut limit: usize,
        fs: Arc<dyn Fs>,
        cx: &mut ModelContext<Self>,
    ) -> Receiver<Model<Buffer>> {
        let (tx, rx) = smol::channel::unbounded();
        let mut open_buffers = HashSet::default();
        let mut unnamed_buffers = Vec::new();
        for handle in self.buffers() {
            let buffer = handle.read(cx);
            if let Some(entry_id) = buffer.entry_id(cx) {
                open_buffers.insert(entry_id);
            } else {
                limit = limit.saturating_sub(1);
                unnamed_buffers.push(handle)
            };
        }

        const MAX_CONCURRENT_BUFFER_OPENS: usize = 64;
        let mut project_paths_rx = self
            .worktree_store
            .update(cx, |worktree_store, cx| {
                worktree_store.find_search_candidates(query.clone(), limit, open_buffers, fs, cx)
            })
            .chunks(MAX_CONCURRENT_BUFFER_OPENS);

        cx.spawn(|this, mut cx| async move {
            for buffer in unnamed_buffers {
                tx.send(buffer).await.ok();
            }

            while let Some(project_paths) = project_paths_rx.next().await {
                let buffers = this.update(&mut cx, |this, cx| {
                    project_paths
                        .into_iter()
                        .map(|project_path| this.open_buffer(project_path, cx))
                        .collect::<Vec<_>>()
                })?;
                for buffer_task in buffers {
                    if let Some(buffer) = buffer_task.await.log_err() {
                        if tx.send(buffer).await.is_err() {
                            return anyhow::Ok(());
                        }
                    }
                }
            }
            anyhow::Ok(())
        })
        .detach();
        rx
    }

    pub fn recalculate_buffer_diffs(
        &mut self,
        buffers: Vec<Model<Buffer>>,
        cx: &mut ModelContext<Self>,
    ) -> impl Future<Output = ()> {
        let mut futures = Vec::new();
        for buffer in buffers {
            let buffer = buffer.read(cx).text_snapshot();
            if let Some(OpenBuffer::Complete {
                unstaged_changes, ..
            }) = self.opened_buffers.get_mut(&buffer.remote_id())
            {
                if let Some(unstaged_changes) = unstaged_changes
                    .as_ref()
                    .and_then(|changes| changes.upgrade())
                {
                    unstaged_changes.update(cx, |unstaged_changes, cx| {
                        futures.push(unstaged_changes.recalculate_diff(buffer.clone(), cx));
                    });
                } else {
                    unstaged_changes.take();
                }
            }
        }
        async move {
            futures::future::join_all(futures).await;
        }
    }

    fn on_buffer_event(
        &mut self,
        buffer: Model<Buffer>,
        event: &BufferEvent,
        cx: &mut ModelContext<Self>,
    ) {
        match event {
            BufferEvent::FileHandleChanged => {
                if let Some(local) = self.as_local_mut() {
                    local.buffer_changed_file(buffer, cx);
                }
            }
            BufferEvent::Reloaded => {
                let Some((downstream_client, project_id)) = self.downstream_client.as_ref() else {
                    return;
                };
                let buffer = buffer.read(cx);
                downstream_client
                    .send(proto::BufferReloaded {
                        project_id: *project_id,
                        buffer_id: buffer.remote_id().to_proto(),
                        version: serialize_version(&buffer.version()),
                        mtime: buffer.saved_mtime().map(|t| t.into()),
                        line_ending: serialize_line_ending(buffer.line_ending()) as i32,
                    })
                    .log_err();
            }
            _ => {}
        }
    }

    pub async fn handle_update_buffer(
        this: Model<Self>,
        envelope: TypedEnvelope<proto::UpdateBuffer>,
        mut cx: AsyncAppContext,
    ) -> Result<proto::Ack> {
        let payload = envelope.payload.clone();
        let buffer_id = BufferId::new(payload.buffer_id)?;
        let ops = payload
            .operations
            .into_iter()
            .map(language::proto::deserialize_operation)
            .collect::<Result<Vec<_>, _>>()?;
        this.update(&mut cx, |this, cx| {
            match this.opened_buffers.entry(buffer_id) {
                hash_map::Entry::Occupied(mut e) => match e.get_mut() {
                    OpenBuffer::Operations(operations) => operations.extend_from_slice(&ops),
                    OpenBuffer::Complete { buffer, .. } => {
                        if let Some(buffer) = buffer.upgrade() {
                            buffer.update(cx, |buffer, cx| buffer.apply_ops(ops, cx));
                        }
                    }
                },
                hash_map::Entry::Vacant(e) => {
                    e.insert(OpenBuffer::Operations(ops));
                }
            }
            Ok(proto::Ack {})
        })?
    }

    pub fn handle_synchronize_buffers(
        &mut self,
        envelope: TypedEnvelope<proto::SynchronizeBuffers>,
        cx: &mut ModelContext<Self>,
        client: Arc<Client>,
    ) -> Result<proto::SynchronizeBuffersResponse> {
        let project_id = envelope.payload.project_id;
        let mut response = proto::SynchronizeBuffersResponse {
            buffers: Default::default(),
        };
        let Some(guest_id) = envelope.original_sender_id else {
            anyhow::bail!("missing original_sender_id on SynchronizeBuffers request");
        };

        self.shared_buffers.entry(guest_id).or_default().clear();
        for buffer in envelope.payload.buffers {
            let buffer_id = BufferId::new(buffer.id)?;
            let remote_version = language::proto::deserialize_version(&buffer.version);
            if let Some(buffer) = self.get(buffer_id) {
                self.shared_buffers
                    .entry(guest_id)
                    .or_default()
                    .entry(buffer_id)
                    .or_insert_with(|| SharedBuffer {
                        buffer: buffer.clone(),
                        unstaged_changes: None,
                    });

                let buffer = buffer.read(cx);
                response.buffers.push(proto::BufferVersion {
                    id: buffer_id.into(),
                    version: language::proto::serialize_version(&buffer.version),
                });

                let operations = buffer.serialize_ops(Some(remote_version), cx);
                let client = client.clone();
                if let Some(file) = buffer.file() {
                    client
                        .send(proto::UpdateBufferFile {
                            project_id,
                            buffer_id: buffer_id.into(),
                            file: Some(file.to_proto(cx)),
                        })
                        .log_err();
                }

                // todo!(max): do something
                // client
                //     .send(proto::UpdateStagedText {
                //         project_id,
                //         buffer_id: buffer_id.into(),
                //         diff_base: buffer.diff_base().map(ToString::to_string),
                //     })
                //     .log_err();

                client
                    .send(proto::BufferReloaded {
                        project_id,
                        buffer_id: buffer_id.into(),
                        version: language::proto::serialize_version(buffer.saved_version()),
                        mtime: buffer.saved_mtime().map(|time| time.into()),
                        line_ending: language::proto::serialize_line_ending(buffer.line_ending())
                            as i32,
                    })
                    .log_err();

                cx.background_executor()
                    .spawn(
                        async move {
                            let operations = operations.await;
                            for chunk in split_operations(operations) {
                                client
                                    .request(proto::UpdateBuffer {
                                        project_id,
                                        buffer_id: buffer_id.into(),
                                        operations: chunk,
                                    })
                                    .await?;
                            }
                            anyhow::Ok(())
                        }
                        .log_err(),
                    )
                    .detach();
            }
        }
        Ok(response)
    }

    pub fn handle_create_buffer_for_peer(
        &mut self,
        envelope: TypedEnvelope<proto::CreateBufferForPeer>,
        replica_id: u16,
        capability: Capability,
        cx: &mut ModelContext<Self>,
    ) -> Result<()> {
        let Some(remote) = self.as_remote_mut() else {
            return Err(anyhow!("buffer store is not a remote"));
        };

        if let Some(buffer) =
            remote.handle_create_buffer_for_peer(envelope, replica_id, capability, cx)?
        {
            self.add_buffer(buffer, cx)?;
        }

        Ok(())
    }

    pub async fn handle_update_buffer_file(
        this: Model<Self>,
        envelope: TypedEnvelope<proto::UpdateBufferFile>,
        mut cx: AsyncAppContext,
    ) -> Result<()> {
        let buffer_id = envelope.payload.buffer_id;
        let buffer_id = BufferId::new(buffer_id)?;

        this.update(&mut cx, |this, cx| {
            let payload = envelope.payload.clone();
            if let Some(buffer) = this.get_possibly_incomplete(buffer_id) {
                let file = payload.file.ok_or_else(|| anyhow!("invalid file"))?;
                let worktree = this
                    .worktree_store
                    .read(cx)
                    .worktree_for_id(WorktreeId::from_proto(file.worktree_id), cx)
                    .ok_or_else(|| anyhow!("no such worktree"))?;
                let file = File::from_proto(file, worktree, cx)?;
                let old_file = buffer.update(cx, |buffer, cx| {
                    let old_file = buffer.file().cloned();
                    let new_path = file.path.clone();
                    buffer.file_updated(Arc::new(file), cx);
                    if old_file
                        .as_ref()
                        .map_or(true, |old| *old.path() != new_path)
                    {
                        Some(old_file)
                    } else {
                        None
                    }
                });
                if let Some(old_file) = old_file {
                    cx.emit(BufferStoreEvent::BufferChangedFilePath { buffer, old_file });
                }
            }
            if let Some((downstream_client, project_id)) = this.downstream_client.as_ref() {
                downstream_client
                    .send(proto::UpdateBufferFile {
                        project_id: *project_id,
                        buffer_id: buffer_id.into(),
                        file: envelope.payload.file,
                    })
                    .log_err();
            }
            Ok(())
        })?
    }

    pub async fn handle_save_buffer(
        this: Model<Self>,
        envelope: TypedEnvelope<proto::SaveBuffer>,
        mut cx: AsyncAppContext,
    ) -> Result<proto::BufferSaved> {
        let buffer_id = BufferId::new(envelope.payload.buffer_id)?;
        let (buffer, project_id) = this.update(&mut cx, |this, _| {
            anyhow::Ok((
                this.get_existing(buffer_id)?,
                this.downstream_client
                    .as_ref()
                    .map(|(_, project_id)| *project_id)
                    .context("project is not shared")?,
            ))
        })??;
        buffer
            .update(&mut cx, |buffer, _| {
                buffer.wait_for_version(deserialize_version(&envelope.payload.version))
            })?
            .await?;
        let buffer_id = buffer.update(&mut cx, |buffer, _| buffer.remote_id())?;

        if let Some(new_path) = envelope.payload.new_path {
            let new_path = ProjectPath::from_proto(new_path);
            this.update(&mut cx, |this, cx| {
                this.save_buffer_as(buffer.clone(), new_path, cx)
            })?
            .await?;
        } else {
            this.update(&mut cx, |this, cx| this.save_buffer(buffer.clone(), cx))?
                .await?;
        }

        buffer.update(&mut cx, |buffer, _| proto::BufferSaved {
            project_id,
            buffer_id: buffer_id.into(),
            version: serialize_version(buffer.saved_version()),
            mtime: buffer.saved_mtime().map(|time| time.into()),
        })
    }

    pub async fn handle_close_buffer(
        this: Model<Self>,
        envelope: TypedEnvelope<proto::CloseBuffer>,
        mut cx: AsyncAppContext,
    ) -> Result<()> {
        let peer_id = envelope.sender_id;
        let buffer_id = BufferId::new(envelope.payload.buffer_id)?;
        this.update(&mut cx, |this, _| {
            if let Some(shared) = this.shared_buffers.get_mut(&peer_id) {
                if shared.remove(&buffer_id).is_some() {
                    if shared.is_empty() {
                        this.shared_buffers.remove(&peer_id);
                    }
                    return;
                }
            }
            debug_panic!(
                "peer_id {} closed buffer_id {} which was either not open or already closed",
                peer_id,
                buffer_id
            )
        })
    }

    pub async fn handle_buffer_saved(
        this: Model<Self>,
        envelope: TypedEnvelope<proto::BufferSaved>,
        mut cx: AsyncAppContext,
    ) -> Result<()> {
        let buffer_id = BufferId::new(envelope.payload.buffer_id)?;
        let version = deserialize_version(&envelope.payload.version);
        let mtime = envelope.payload.mtime.clone().map(|time| time.into());
        this.update(&mut cx, move |this, cx| {
            if let Some(buffer) = this.get_possibly_incomplete(buffer_id) {
                buffer.update(cx, |buffer, cx| {
                    buffer.did_save(version, mtime, cx);
                });
            }

            if let Some((downstream_client, project_id)) = this.downstream_client.as_ref() {
                downstream_client
                    .send(proto::BufferSaved {
                        project_id: *project_id,
                        buffer_id: buffer_id.into(),
                        mtime: envelope.payload.mtime,
                        version: envelope.payload.version,
                    })
                    .log_err();
            }
        })
    }

    pub async fn handle_buffer_reloaded(
        this: Model<Self>,
        envelope: TypedEnvelope<proto::BufferReloaded>,
        mut cx: AsyncAppContext,
    ) -> Result<()> {
        let buffer_id = BufferId::new(envelope.payload.buffer_id)?;
        let version = deserialize_version(&envelope.payload.version);
        let mtime = envelope.payload.mtime.clone().map(|time| time.into());
        let line_ending = deserialize_line_ending(
            proto::LineEnding::from_i32(envelope.payload.line_ending)
                .ok_or_else(|| anyhow!("missing line ending"))?,
        );
        this.update(&mut cx, |this, cx| {
            if let Some(buffer) = this.get_possibly_incomplete(buffer_id) {
                buffer.update(cx, |buffer, cx| {
                    buffer.did_reload(version, line_ending, mtime, cx);
                });
            }

            if let Some((downstream_client, project_id)) = this.downstream_client.as_ref() {
                downstream_client
                    .send(proto::BufferReloaded {
                        project_id: *project_id,
                        buffer_id: buffer_id.into(),
                        mtime: envelope.payload.mtime,
                        version: envelope.payload.version,
                        line_ending: envelope.payload.line_ending,
                    })
                    .log_err();
            }
        })
    }

    pub async fn handle_blame_buffer(
        this: Model<Self>,
        envelope: TypedEnvelope<proto::BlameBuffer>,
        mut cx: AsyncAppContext,
    ) -> Result<proto::BlameBufferResponse> {
        let buffer_id = BufferId::new(envelope.payload.buffer_id)?;
        let version = deserialize_version(&envelope.payload.version);
        let buffer = this.read_with(&cx, |this, _| this.get_existing(buffer_id))??;
        buffer
            .update(&mut cx, |buffer, _| {
                buffer.wait_for_version(version.clone())
            })?
            .await?;
        let blame = this
            .update(&mut cx, |this, cx| {
                this.blame_buffer(&buffer, Some(version), cx)
            })?
            .await?;
        Ok(serialize_blame_buffer_response(blame))
    }

    pub async fn handle_get_permalink_to_line(
        this: Model<Self>,
        envelope: TypedEnvelope<proto::GetPermalinkToLine>,
        mut cx: AsyncAppContext,
    ) -> Result<proto::GetPermalinkToLineResponse> {
        let buffer_id = BufferId::new(envelope.payload.buffer_id)?;
        // let version = deserialize_version(&envelope.payload.version);
        let selection = {
            let proto_selection = envelope
                .payload
                .selection
                .context("no selection to get permalink for defined")?;
            proto_selection.start as u32..proto_selection.end as u32
        };
        let buffer = this.read_with(&cx, |this, _| this.get_existing(buffer_id))??;
        let permalink = this
            .update(&mut cx, |this, cx| {
                this.get_permalink_to_line(&buffer, selection, cx)
            })?
            .await?;
        Ok(proto::GetPermalinkToLineResponse {
            permalink: permalink.to_string(),
        })
    }

    pub async fn handle_get_staged_text(
        this: Model<Self>,
        request: TypedEnvelope<proto::GetStagedText>,
        mut cx: AsyncAppContext,
    ) -> Result<proto::GetStagedTextResponse> {
        let buffer_id = BufferId::new(request.payload.buffer_id)?;
        let change_set = this
            .update(&mut cx, |this, cx| {
                let buffer = this.get(buffer_id)?;
                Some(this.open_unstaged_changes(buffer, cx))
            })?
            .ok_or_else(|| anyhow!("no such buffer"))?
            .await?;
        this.update(&mut cx, |this, _| {
            let shared_buffers = this
                .shared_buffers
                .entry(request.original_sender_id.unwrap_or(request.sender_id))
                .or_default();
            debug_assert!(shared_buffers.contains_key(&buffer_id));
            if let Some(shared) = shared_buffers.get_mut(&buffer_id) {
                shared.unstaged_changes = Some(change_set.clone());
            }
        })?;
        let staged_text = change_set.read_with(&cx, |change_set, cx| {
            change_set
                .base_text
                .as_ref()
                .map(|buffer| buffer.read(cx).text())
        })?;
        Ok(proto::GetStagedTextResponse { staged_text })
    }

    pub async fn handle_update_diff_base(
        this: Model<Self>,
        request: TypedEnvelope<proto::UpdateDiffBase>,
        mut cx: AsyncAppContext,
    ) -> Result<()> {
        let buffer_id = BufferId::new(request.payload.buffer_id)?;
        let Some((buffer, change_set)) = this.update(&mut cx, |this, _| {
            if let OpenBuffer::Complete {
                unstaged_changes,
                buffer,
            } = this.opened_buffers.get(&buffer_id)?
            {
                Some((buffer.upgrade()?, unstaged_changes.as_ref()?.upgrade()?))
            } else {
                None
            }
        })?
        else {
            return Ok(());
        };
        change_set.update(&mut cx, |change_set, cx| {
            if let Some(staged_text) = request.payload.staged_text {
                let _ = change_set.set_base_text(staged_text, buffer.read(cx).text_snapshot(), cx);
            } else {
                change_set.unset_base_text(buffer.read(cx).text_snapshot(), cx)
            }
        })?;
        Ok(())
    }

    pub fn reload_buffers(
        &self,
        buffers: HashSet<Model<Buffer>>,
        push_to_history: bool,
        cx: &mut ModelContext<Self>,
    ) -> Task<Result<ProjectTransaction>> {
        if buffers.is_empty() {
            return Task::ready(Ok(ProjectTransaction::default()));
        }
        match &self.state {
            BufferStoreState::Local(this) => this.reload_buffers(buffers, push_to_history, cx),
            BufferStoreState::Remote(this) => this.reload_buffers(buffers, push_to_history, cx),
        }
    }

    async fn handle_reload_buffers(
        this: Model<Self>,
        envelope: TypedEnvelope<proto::ReloadBuffers>,
        mut cx: AsyncAppContext,
    ) -> Result<proto::ReloadBuffersResponse> {
        let sender_id = envelope.original_sender_id().unwrap_or_default();
        let reload = this.update(&mut cx, |this, cx| {
            let mut buffers = HashSet::default();
            for buffer_id in &envelope.payload.buffer_ids {
                let buffer_id = BufferId::new(*buffer_id)?;
                buffers.insert(this.get_existing(buffer_id)?);
            }
            Ok::<_, anyhow::Error>(this.reload_buffers(buffers, false, cx))
        })??;

        let project_transaction = reload.await?;
        let project_transaction = this.update(&mut cx, |this, cx| {
            this.serialize_project_transaction_for_peer(project_transaction, sender_id, cx)
        })?;
        Ok(proto::ReloadBuffersResponse {
            transaction: Some(project_transaction),
        })
    }

    pub fn create_buffer_for_peer(
        &mut self,
        buffer: &Model<Buffer>,
        peer_id: proto::PeerId,
        cx: &mut ModelContext<Self>,
    ) -> Task<Result<()>> {
        let buffer_id = buffer.read(cx).remote_id();
        let shared_buffers = self.shared_buffers.entry(peer_id).or_default();
        if shared_buffers.contains_key(&buffer_id) {
            return Task::ready(Ok(()));
        }
        shared_buffers.insert(
            buffer_id,
            SharedBuffer {
                buffer: buffer.clone(),
                unstaged_changes: None,
            },
        );

        let Some((client, project_id)) = self.downstream_client.clone() else {
            return Task::ready(Ok(()));
        };

        cx.spawn(|this, mut cx| async move {
            let Some(buffer) = this.update(&mut cx, |this, _| this.get(buffer_id))? else {
                return anyhow::Ok(());
            };

            let operations = buffer.update(&mut cx, |b, cx| b.serialize_ops(None, cx))?;
            let operations = operations.await;
            let state = buffer.update(&mut cx, |buffer, cx| buffer.to_proto(cx))?;

            let initial_state = proto::CreateBufferForPeer {
                project_id,
                peer_id: Some(peer_id),
                variant: Some(proto::create_buffer_for_peer::Variant::State(state)),
            };

            if client.send(initial_state).log_err().is_some() {
                let client = client.clone();
                cx.background_executor()
                    .spawn(async move {
                        let mut chunks = split_operations(operations).peekable();
                        while let Some(chunk) = chunks.next() {
                            let is_last = chunks.peek().is_none();
                            client.send(proto::CreateBufferForPeer {
                                project_id,
                                peer_id: Some(peer_id),
                                variant: Some(proto::create_buffer_for_peer::Variant::Chunk(
                                    proto::BufferChunk {
                                        buffer_id: buffer_id.into(),
                                        operations: chunk,
                                        is_last,
                                    },
                                )),
                            })?;
                        }
                        anyhow::Ok(())
                    })
                    .await
                    .log_err();
            }
            Ok(())
        })
    }

    pub fn forget_shared_buffers(&mut self) {
        self.shared_buffers.clear();
    }

    pub fn forget_shared_buffers_for(&mut self, peer_id: &proto::PeerId) {
        self.shared_buffers.remove(peer_id);
    }

    pub fn update_peer_id(&mut self, old_peer_id: &proto::PeerId, new_peer_id: proto::PeerId) {
        if let Some(buffers) = self.shared_buffers.remove(old_peer_id) {
            self.shared_buffers.insert(new_peer_id, buffers);
        }
    }

    pub fn has_shared_buffers(&self) -> bool {
        !self.shared_buffers.is_empty()
    }

    pub fn create_local_buffer(
        &mut self,
        text: &str,
        language: Option<Arc<Language>>,
        cx: &mut ModelContext<Self>,
    ) -> Model<Buffer> {
        let buffer = cx.new_model(|cx| {
            Buffer::local(text, cx)
                .with_language(language.unwrap_or_else(|| language::PLAIN_TEXT.clone()), cx)
        });

        self.add_buffer(buffer.clone(), cx).log_err();
        let buffer_id = buffer.read(cx).remote_id();

        let this = self
            .as_local_mut()
            .expect("local-only method called in a non-local context");
        if let Some(file) = File::from_dyn(buffer.read(cx).file()) {
            this.local_buffer_ids_by_path.insert(
                ProjectPath {
                    worktree_id: file.worktree_id(cx),
                    path: file.path.clone(),
                },
                buffer_id,
            );

            if let Some(entry_id) = file.entry_id {
                this.local_buffer_ids_by_entry_id
                    .insert(entry_id, buffer_id);
            }
        }
        buffer
    }

    pub fn deserialize_project_transaction(
        &mut self,
        message: proto::ProjectTransaction,
        push_to_history: bool,
        cx: &mut ModelContext<Self>,
    ) -> Task<Result<ProjectTransaction>> {
        if let Some(this) = self.as_remote_mut() {
            this.deserialize_project_transaction(message, push_to_history, cx)
        } else {
            debug_panic!("not a remote buffer store");
            Task::ready(Err(anyhow!("not a remote buffer store")))
        }
    }

    pub fn wait_for_remote_buffer(
        &mut self,
        id: BufferId,
        cx: &mut ModelContext<BufferStore>,
    ) -> Task<Result<Model<Buffer>>> {
        if let Some(this) = self.as_remote_mut() {
            this.wait_for_remote_buffer(id, cx)
        } else {
            debug_panic!("not a remote buffer store");
            Task::ready(Err(anyhow!("not a remote buffer store")))
        }
    }

    pub fn serialize_project_transaction_for_peer(
        &mut self,
        project_transaction: ProjectTransaction,
        peer_id: proto::PeerId,
        cx: &mut ModelContext<Self>,
    ) -> proto::ProjectTransaction {
        let mut serialized_transaction = proto::ProjectTransaction {
            buffer_ids: Default::default(),
            transactions: Default::default(),
        };
        for (buffer, transaction) in project_transaction.0 {
            self.create_buffer_for_peer(&buffer, peer_id, cx)
                .detach_and_log_err(cx);
            serialized_transaction
                .buffer_ids
                .push(buffer.read(cx).remote_id().into());
            serialized_transaction
                .transactions
                .push(language::proto::serialize_transaction(&transaction));
        }
        serialized_transaction
    }
}

impl BufferChangeSet {
    pub fn new(buffer: &text::BufferSnapshot) -> Self {
        Self {
            buffer_id: buffer.remote_id(),
            base_text: None,
            diff_to_buffer: git::diff::BufferDiff::new(buffer),
            recalculate_diff_task: None,
            diff_updated_futures: Vec::new(),
            base_text_version: 0,
        }
    }

    #[cfg(any(test, feature = "test-support"))]
    pub fn new_with_base_text(
        base_text: String,
        buffer: text::BufferSnapshot,
        cx: &mut ModelContext<Self>,
    ) -> Self {
        let mut this = Self::new(&buffer);
        let _ = this.set_base_text(base_text, buffer, cx);
        this
    }

    pub fn diff_hunks_intersecting_range<'a>(
        &'a self,
        range: Range<text::Anchor>,
        buffer_snapshot: &'a text::BufferSnapshot,
    ) -> impl 'a + Iterator<Item = git::diff::DiffHunk> {
        self.diff_to_buffer
            .hunks_intersecting_range(range, buffer_snapshot)
    }

    pub fn diff_hunks_intersecting_range_rev<'a>(
        &'a self,
        range: Range<text::Anchor>,
        buffer_snapshot: &'a text::BufferSnapshot,
    ) -> impl 'a + Iterator<Item = git::diff::DiffHunk> {
        self.diff_to_buffer
            .hunks_intersecting_range_rev(range, buffer_snapshot)
    }

    #[cfg(any(test, feature = "test-support"))]
    pub fn base_text_string(&self, cx: &AppContext) -> Option<String> {
        self.base_text.as_ref().map(|buffer| buffer.read(cx).text())
    }

    pub fn set_base_text(
        &mut self,
        mut base_text: String,
        buffer_snapshot: text::BufferSnapshot,
        cx: &mut ModelContext<Self>,
    ) -> oneshot::Receiver<()> {
        LineEnding::normalize(&mut base_text);
        self.recalculate_diff_internal(base_text, buffer_snapshot, true, cx)
    }

    pub fn unset_base_text(
        &mut self,
        buffer_snapshot: text::BufferSnapshot,
        cx: &mut ModelContext<Self>,
    ) {
        if self.base_text.is_some() {
            self.base_text = None;
            self.diff_to_buffer = BufferDiff::new(&buffer_snapshot);
            self.recalculate_diff_task.take();
            self.base_text_version += 1;
            cx.notify();
        }
    }

    pub fn recalculate_diff(
        &mut self,
        buffer_snapshot: text::BufferSnapshot,
        cx: &mut ModelContext<Self>,
    ) -> oneshot::Receiver<()> {
        if let Some(base_text) = self.base_text.clone() {
            self.recalculate_diff_internal(base_text.read(cx).text(), buffer_snapshot, false, cx)
        } else {
            oneshot::channel().1
        }
    }

    fn recalculate_diff_internal(
        &mut self,
        base_text: String,
        buffer_snapshot: text::BufferSnapshot,
        base_text_changed: bool,
        cx: &mut ModelContext<Self>,
    ) -> oneshot::Receiver<()> {
        let (tx, rx) = oneshot::channel();
        self.diff_updated_futures.push(tx);
        self.recalculate_diff_task = Some(cx.spawn(|this, mut cx| async move {
            let (base_text, diff) = cx
                .background_executor()
                .spawn(async move {
                    let diff = BufferDiff::build(&base_text, &buffer_snapshot).await;
                    (base_text, diff)
                })
                .await;
            this.update(&mut cx, |this, cx| {
                if base_text_changed {
                    this.base_text_version += 1;
                    this.base_text = Some(cx.new_model(|cx| {
                        Buffer::local_normalized(Rope::from(base_text), LineEnding::default(), cx)
                    }));
                }
                this.diff_to_buffer = diff;
                this.recalculate_diff_task.take();
                for tx in this.diff_updated_futures.drain(..) {
                    tx.send(()).ok();
                }
                cx.notify();
            })?;
            Ok(())
        }));
        rx
    }
}

impl OpenBuffer {
    fn upgrade(&self) -> Option<Model<Buffer>> {
        match self {
            OpenBuffer::Complete { buffer, .. } => buffer.upgrade(),
            OpenBuffer::Operations(_) => None,
        }
    }
}

fn is_not_found_error(error: &anyhow::Error) -> bool {
    error
        .root_cause()
        .downcast_ref::<io::Error>()
        .is_some_and(|err| err.kind() == io::ErrorKind::NotFound)
}

fn serialize_blame_buffer_response(blame: Option<git::blame::Blame>) -> proto::BlameBufferResponse {
    let Some(blame) = blame else {
        return proto::BlameBufferResponse {
            blame_response: None,
        };
    };

    let entries = blame
        .entries
        .into_iter()
        .map(|entry| proto::BlameEntry {
            sha: entry.sha.as_bytes().into(),
            start_line: entry.range.start,
            end_line: entry.range.end,
            original_line_number: entry.original_line_number,
            author: entry.author.clone(),
            author_mail: entry.author_mail.clone(),
            author_time: entry.author_time,
            author_tz: entry.author_tz.clone(),
            committer: entry.committer.clone(),
            committer_mail: entry.committer_mail.clone(),
            committer_time: entry.committer_time,
            committer_tz: entry.committer_tz.clone(),
            summary: entry.summary.clone(),
            previous: entry.previous.clone(),
            filename: entry.filename.clone(),
        })
        .collect::<Vec<_>>();

    let messages = blame
        .messages
        .into_iter()
        .map(|(oid, message)| proto::CommitMessage {
            oid: oid.as_bytes().into(),
            message,
        })
        .collect::<Vec<_>>();

    let permalinks = blame
        .permalinks
        .into_iter()
        .map(|(oid, url)| proto::CommitPermalink {
            oid: oid.as_bytes().into(),
            permalink: url.to_string(),
        })
        .collect::<Vec<_>>();

    proto::BlameBufferResponse {
        blame_response: Some(proto::blame_buffer_response::BlameResponse {
            entries,
            messages,
            permalinks,
            remote_url: blame.remote_url,
        }),
    }
}

fn deserialize_blame_buffer_response(
    response: proto::BlameBufferResponse,
) -> Option<git::blame::Blame> {
    let response = response.blame_response?;
    let entries = response
        .entries
        .into_iter()
        .filter_map(|entry| {
            Some(git::blame::BlameEntry {
                sha: git::Oid::from_bytes(&entry.sha).ok()?,
                range: entry.start_line..entry.end_line,
                original_line_number: entry.original_line_number,
                committer: entry.committer,
                committer_time: entry.committer_time,
                committer_tz: entry.committer_tz,
                committer_mail: entry.committer_mail,
                author: entry.author,
                author_mail: entry.author_mail,
                author_time: entry.author_time,
                author_tz: entry.author_tz,
                summary: entry.summary,
                previous: entry.previous,
                filename: entry.filename,
            })
        })
        .collect::<Vec<_>>();

    let messages = response
        .messages
        .into_iter()
        .filter_map(|message| Some((git::Oid::from_bytes(&message.oid).ok()?, message.message)))
        .collect::<HashMap<_, _>>();

    let permalinks = response
        .permalinks
        .into_iter()
        .filter_map(|permalink| {
            Some((
                git::Oid::from_bytes(&permalink.oid).ok()?,
                Url::from_str(&permalink.permalink).ok()?,
            ))
        })
        .collect::<HashMap<_, _>>();

    Some(Blame {
        entries,
        permalinks,
        messages,
        remote_url: response.remote_url,
    })
}<|MERGE_RESOLUTION|>--- conflicted
+++ resolved
@@ -78,11 +78,7 @@
 struct LocalBufferStore {
     local_buffer_ids_by_path: HashMap<ProjectPath, BufferId>,
     local_buffer_ids_by_entry_id: HashMap<ProjectEntryId, BufferId>,
-<<<<<<< HEAD
-    buffer_store: WeakModel<BufferStore>,
     dap_store: Model<DapStore>,
-=======
->>>>>>> a5355e92
     worktree_store: Model<WorktreeStore>,
     _subscription: Subscription,
 }
@@ -726,10 +722,6 @@
         }
 
         None
-    }
-
-    fn buffer_id_for_project_path(&self, project_path: &ProjectPath) -> Option<&BufferId> {
-        self.local_buffer_ids_by_path.get(project_path)
     }
 
     fn buffer_changed_file(&mut self, buffer: Model<Buffer>, cx: &mut AppContext) -> Option<()> {
@@ -908,39 +900,16 @@
     }
 
     /// Creates a buffer store, optionally retaining its buffers.
-<<<<<<< HEAD
     pub fn local(
         worktree_store: Model<WorktreeStore>,
         dap_store: Model<DapStore>,
         cx: &mut ModelContext<Self>,
     ) -> Self {
-        let this = cx.weak_model();
-        Self {
-            state: Box::new(cx.new_model(|cx| {
-                let subscription = cx.subscribe(
-                    &worktree_store,
-                    |this: &mut LocalBufferStore, _, event, cx| {
-                        if let WorktreeStoreEvent::WorktreeAdded(worktree) = event {
-                            this.subscribe_to_worktree(worktree, cx);
-                        }
-                    },
-                );
-
-                LocalBufferStore {
-                    local_buffer_ids_by_path: Default::default(),
-                    local_buffer_ids_by_entry_id: Default::default(),
-                    buffer_store: this,
-                    worktree_store: worktree_store.clone(),
-                    _subscription: subscription,
-                    dap_store,
-                }
-            })),
-=======
-    pub fn local(worktree_store: Model<WorktreeStore>, cx: &mut ModelContext<Self>) -> Self {
         Self {
             state: BufferStoreState::Local(LocalBufferStore {
                 local_buffer_ids_by_path: Default::default(),
                 local_buffer_ids_by_entry_id: Default::default(),
+                dap_store,
                 worktree_store: worktree_store.clone(),
                 _subscription: cx.subscribe(&worktree_store, |this, _, event, cx| {
                     if let WorktreeStoreEvent::WorktreeAdded(worktree) = event {
@@ -949,7 +918,6 @@
                     }
                 }),
             }),
->>>>>>> a5355e92
             downstream_client: None,
             opened_buffers: Default::default(),
             shared_buffers: Default::default(),
@@ -983,20 +951,26 @@
         }
     }
 
-<<<<<<< HEAD
     pub fn dap_on_buffer_open(
         &mut self,
         project_path: &ProjectPath,
         buffer: &Model<Buffer>,
         cx: &mut ModelContext<Self>,
     ) {
-        if let Some(local_store_model) = self.state.as_local() {
-            local_store_model.update(cx, |local_store, cx| {
-                local_store.dap_store.update(cx, |store, cx| {
-                    store.on_open_buffer(&project_path, buffer, cx);
-                });
+        if let Some(local_store) = self.as_local_mut() {
+            local_store.dap_store.update(cx, |store, cx| {
+                store.on_open_buffer(&project_path, buffer, cx);
             });
-=======
+        }
+    }
+
+    fn as_local(&self) -> Option<&LocalBufferStore> {
+        match &self.state {
+            BufferStoreState::Local(state) => Some(state),
+            _ => None,
+        }
+    }
+
     fn as_local_mut(&mut self) -> Option<&mut LocalBufferStore> {
         match &mut self.state {
             BufferStoreState::Local(state) => Some(state),
@@ -1015,7 +989,6 @@
         match &self.state {
             BufferStoreState::Remote(state) => Some(state),
             _ => None,
->>>>>>> a5355e92
         }
     }
 
@@ -1024,16 +997,10 @@
         project_path: ProjectPath,
         cx: &mut ModelContext<Self>,
     ) -> Task<Result<Model<Buffer>>> {
-<<<<<<< HEAD
-        let existing_buffer = self.get_by_path(&project_path, cx);
-        if let Some(existing_buffer) = existing_buffer {
-            self.dap_on_buffer_open(&project_path, &existing_buffer, cx);
-
-            return Task::ready(Ok(existing_buffer));
-=======
         if let Some(buffer) = self.get_by_path(&project_path, cx) {
+            self.dap_on_buffer_open(&project_path, &buffer, cx);
+
             return Task::ready(Ok(buffer));
->>>>>>> a5355e92
         }
 
         let task = match self.loading_buffers.entry(project_path.clone()) {
@@ -1056,12 +1023,14 @@
                     .insert(
                         cx.spawn(move |this, mut cx| async move {
                             let load_result = load_buffer.await;
-                            this.update(&mut cx, |this, _cx| {
+                            this.update(&mut cx, |this, cx| {
                                 // Record the fact that the buffer is no longer loading.
                                 this.loading_buffers.remove(&project_path);
-                            })
-                            .ok();
-                            load_result.map_err(Arc::new)
+
+                                let buffer = load_result.map_err(Arc::new)?;
+                                this.dap_on_buffer_open(&project_path, &buffer, cx);
+                                Ok(buffer)
+                            })?
                         })
                         .shared(),
                     )
@@ -1086,29 +1055,6 @@
         let task = match self.loading_change_sets.entry(buffer_id) {
             hash_map::Entry::Occupied(e) => e.get().clone(),
             hash_map::Entry::Vacant(entry) => {
-<<<<<<< HEAD
-                let (mut tx, rx) = postage::watch::channel();
-                entry.insert(rx.clone());
-
-                let project_path = project_path.clone();
-                let load_buffer = self
-                    .state
-                    .open_buffer(project_path.path.clone(), worktree, cx);
-
-                cx.spawn(move |this, mut cx| async move {
-                    let load_result = load_buffer.await;
-                    *tx.borrow_mut() = Some(this.update(&mut cx, |this, cx| {
-                        // Record the fact that the buffer is no longer loading.
-                        this.loading_buffers_by_path.remove(&project_path);
-                        let buffer = load_result.map_err(Arc::new)?;
-                        this.dap_on_buffer_open(&project_path, &buffer, cx);
-                        Ok(buffer)
-                    })?);
-                    anyhow::Ok(())
-                })
-                .detach();
-                rx
-=======
                 let load = match &self.state {
                     BufferStoreState::Local(this) => this.load_staged_text(&buffer, cx),
                     BufferStoreState::Remote(this) => this.load_staged_text(buffer_id, cx),
@@ -1124,7 +1070,6 @@
                         .shared(),
                     )
                     .clone()
->>>>>>> a5355e92
             }
         };
 
@@ -1415,14 +1360,9 @@
         })
     }
 
-    pub fn buffer_id_for_project_path<'a>(
-        &'a self,
-        project_path: &'a ProjectPath,
-        cx: &'a AppContext,
-    ) -> Option<&'a BufferId> {
-        self.state
-            .as_local()
-            .and_then(move |state| state.read(cx).buffer_id_for_project_path(project_path))
+    pub fn buffer_id_for_project_path(&self, project_path: &ProjectPath) -> Option<&BufferId> {
+        self.as_local()
+            .and_then(|state| state.local_buffer_ids_by_path.get(project_path))
     }
 
     pub fn get_by_path(&self, path: &ProjectPath, cx: &AppContext) -> Option<Model<Buffer>> {
