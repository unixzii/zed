--- conflicted
+++ resolved
@@ -526,20 +526,7 @@
                                     .py_0p5()
                                     .child(body_text),
                             )
-<<<<<<< HEAD
-                            .child(
-                                Label::new(format_timestamp(
-                                    OffsetDateTime::now_utc(),
-                                    message.edited_at.unwrap_or(message.timestamp),
-                                    self.local_timezone,
-                                    None,
-                                ))
-                                .size(LabelSize::Small)
-                                .color(Color::Muted),
-                            ),
-=======
                         },
->>>>>>> 6fcd57ac
                     )
                     .when_some(reply_to_message, |el, reply_to_message| {
                         el.child(self.render_replied_to_message(
@@ -585,7 +572,8 @@
                                                         Some(Self::render_message_menu(
                                                             &this,
                                                             message_id,
-                                                            can_delete_message,
+                                                            &message,
+                                                            can_modify_message,
                                                             cx,
                                                         ))
                                                     }),
@@ -607,37 +595,6 @@
                             .child(div().w_full().h_0p5().bg(cx.theme().colors().border))
                             .child(
                                 div()
-<<<<<<< HEAD
-                                    .absolute()
-                                    .z_index(1)
-                                    .right_0()
-                                    .w_6()
-                                    .bg(background)
-                                    .when(!self.has_open_menu(message_id), |el| {
-                                        el.visible_on_hover("")
-                                    })
-                                    .when_some(message_id, |el, message_id| {
-                                        let message = message.clone();
-
-                                        el.child(
-                                            popover_menu(("menu", message_id))
-                                                .trigger(IconButton::new(
-                                                    ("trigger", message_id),
-                                                    IconName::Ellipsis,
-                                                ))
-                                                .menu(move |cx| {
-                                                    Some(Self::render_message_menu(
-                                                        &this,
-                                                        message_id,
-                                                        &message,
-                                                        can_modify_message,
-                                                        cx,
-                                                    ))
-                                                }),
-                                        )
-                                    }),
-                            ),
-=======
                                     .px_1()
                                     .rounded_md()
                                     .text_ui_xs()
@@ -645,7 +602,6 @@
                                     .child("New messages"),
                             )
                             .child(div().w_full().h_0p5().bg(cx.theme().colors().border)),
->>>>>>> 6fcd57ac
                     )
                 },
             )
@@ -679,41 +635,6 @@
                         })
                     }),
                 )
-<<<<<<< HEAD
-                .when(can_modify_message, |menu| {
-                    let message_body = message.body.clone();
-
-                    menu.entry(
-                        "Edit message",
-                        None,
-                        cx.handler_for(&this, move |this, cx| {
-                            this.message_editor.update(cx, |editor, cx| {
-                                let buffer = editor
-                                    .editor
-                                    .read(cx)
-                                    .buffer()
-                                    .read(cx)
-                                    .as_singleton()
-                                    .expect("message editor must be singleton");
-
-                                buffer.update(cx, |buffer, cx| {
-                                    buffer.set_text(message_body.clone(), cx)
-                                });
-
-                                if let Some(reply_to_message_id) = reply_to_message_id {
-                                    editor.set_reply_to_message_id(reply_to_message_id);
-                                } else {
-                                    editor.clear_reply_to_message_id();
-                                }
-
-                                editor.set_edit_message_id(message_id);
-                                editor.focus_handle(cx).focus(cx);
-                            })
-                        }),
-                    )
-                })
-                .when(can_modify_message, |menu| {
-=======
                 .entry(
                     "Copy message text",
                     None,
@@ -728,8 +649,39 @@
                         });
                     }),
                 )
-                .when(can_delete_message, move |menu| {
->>>>>>> 6fcd57ac
+                .when(can_modify_message, |menu| {
+                    let message_body = message.body.clone();
+
+                    menu.entry(
+                        "Edit message",
+                        None,
+                        cx.handler_for(&this, move |this, cx| {
+                            this.message_editor.update(cx, |editor, cx| {
+                                let buffer = editor
+                                    .editor
+                                    .read(cx)
+                                    .buffer()
+                                    .read(cx)
+                                    .as_singleton()
+                                    .expect("message editor must be singleton");
+
+                                buffer.update(cx, |buffer, cx| {
+                                    buffer.set_text(message_body.clone(), cx)
+                                });
+
+                                if let Some(reply_to_message_id) = reply_to_message_id {
+                                    editor.set_reply_to_message_id(reply_to_message_id);
+                                } else {
+                                    editor.clear_reply_to_message_id();
+                                }
+
+                                editor.set_edit_message_id(message_id);
+                                editor.focus_handle(cx).focus(cx);
+                            })
+                        }),
+                    )
+                })
+                .when(can_modify_message, |menu| {
                     menu.entry(
                         "Delete message",
                         None,
@@ -1002,15 +954,9 @@
 
                 el.when_some(reply_message, |el, reply_message| {
                     el.child(
-<<<<<<< HEAD
                         div()
                             .when(edit_message_id.is_some(), |el| {
                                 el.border_t_2().border_color(cx.theme().colors().border)
-=======
-                        h_flex()
-                            .when(!self.is_scrolled_to_bottom, |el| {
-                                el.border_t_1().border_color(cx.theme().colors().border)
->>>>>>> 6fcd57ac
                             })
                             .justify_between()
                             .overflow_hidden()
