--- conflicted
+++ resolved
@@ -28,7 +28,7 @@
 use command_palette_hooks::CommandPaletteFilter;
 use feature_flags::{Assistant2FeatureFlag, FeatureFlagAppExt};
 use fs::Fs;
-use gpui::{App, actions, impl_actions};
+use gpui::{actions, impl_actions, App};
 use prompt_store::PromptBuilder;
 use schemars::JsonSchema;
 use serde::Deserialize;
@@ -65,12 +65,8 @@
         RemoveFocusedContext,
         AcceptSuggestedContext,
         OpenActiveThreadAsMarkdown,
-<<<<<<< HEAD
+        OpenAssistantDiff,
         Keep,
-=======
-        OpenAssistantDiff,
-        ToggleKeep,
->>>>>>> d1db6d67
         Reject,
         RejectAll,
         KeepAll
