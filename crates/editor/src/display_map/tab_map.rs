use super::{
    suggestion_map::{self, SuggestionChunks, SuggestionEdit, SuggestionPoint, SuggestionSnapshot},
    TextHighlights,
};
use crate::MultiBufferSnapshot;
use gpui::fonts::HighlightStyle;
use language::{Chunk, Point};
use parking_lot::Mutex;
use std::{cmp, mem, num::NonZeroU32, ops::Range};
use sum_tree::Bias;

const MAX_EXPANSION_COLUMN: u32 = 256;

pub struct TabMap(Mutex<TabSnapshot>);

impl TabMap {
    pub fn new(input: SuggestionSnapshot, tab_size: NonZeroU32) -> (Self, TabSnapshot) {
        let snapshot = TabSnapshot {
            suggestion_snapshot: input,
            tab_size,
            max_expansion_column: MAX_EXPANSION_COLUMN,
            version: 0,
        };
        (Self(Mutex::new(snapshot.clone())), snapshot)
    }

    #[cfg(test)]
    pub fn set_max_expansion_column(&self, column: u32) -> TabSnapshot {
        self.0.lock().max_expansion_column = column;
        self.0.lock().clone()
    }

    pub fn sync(
        &self,
        suggestion_snapshot: SuggestionSnapshot,
        mut suggestion_edits: Vec<SuggestionEdit>,
        tab_size: NonZeroU32,
    ) -> (TabSnapshot, Vec<TabEdit>) {
        let mut old_snapshot = self.0.lock();
        let mut new_snapshot = TabSnapshot {
            suggestion_snapshot,
            tab_size,
            max_expansion_column: old_snapshot.max_expansion_column,
            version: old_snapshot.version,
        };

        if old_snapshot.suggestion_snapshot.version != new_snapshot.suggestion_snapshot.version {
            new_snapshot.version += 1;
        }

        let old_max_offset = old_snapshot.suggestion_snapshot.len();
        let mut tab_edits = Vec::with_capacity(suggestion_edits.len());

        if old_snapshot.tab_size == new_snapshot.tab_size {
            // Expand each edit to include the next tab on the same line as the edit,
            // and any subsequent tabs on that line that moved across the tab expansion
            // boundary.
            for suggestion_edit in &mut suggestion_edits {
                let old_end_column = old_snapshot
                    .suggestion_snapshot
                    .to_point(suggestion_edit.old.end)
                    .column();
                let new_end_column = new_snapshot
                    .suggestion_snapshot
                    .to_point(suggestion_edit.new.end)
                    .column();

                let mut offset_from_edit = 0;
                let mut first_tab_offset = None;
                let mut last_tab_with_changed_expansion_offset = None;
                'outer: for chunk in old_snapshot.suggestion_snapshot.chunks(
                    suggestion_edit.old.end..old_max_offset,
                    false,
                    None,
                    None,
                ) {
                    for (ix, mat) in chunk.text.match_indices(&['\t', '\n']) {
                        let offset_from_edit = offset_from_edit + (ix as u32);
                        match mat {
                            "\t" => {
                                if first_tab_offset.is_none() {
                                    first_tab_offset = Some(offset_from_edit);
                                }

                                let old_column = old_end_column + offset_from_edit;
                                let new_column = new_end_column + offset_from_edit;
                                let was_expanded = old_column < old_snapshot.max_expansion_column;
                                let is_expanded = new_column < new_snapshot.max_expansion_column;
                                if was_expanded != is_expanded {
                                    last_tab_with_changed_expansion_offset = Some(offset_from_edit);
                                } else if !was_expanded && !is_expanded {
                                    break 'outer;
                                }
                            }
                            "\n" => break 'outer,
                            _ => unreachable!(),
                        }
                    }

                    offset_from_edit += chunk.text.len() as u32;
                    if old_end_column + offset_from_edit >= old_snapshot.max_expansion_column
                        && new_end_column | offset_from_edit >= new_snapshot.max_expansion_column
                    {
                        break;
                    }
                }

                if let Some(offset) = last_tab_with_changed_expansion_offset.or(first_tab_offset) {
                    suggestion_edit.old.end.0 += offset as usize + 1;
                    suggestion_edit.new.end.0 += offset as usize + 1;
                }
            }

            // Combine any edits that overlap due to the expansion.
            let mut ix = 1;
            while ix < suggestion_edits.len() {
                let (prev_edits, next_edits) = suggestion_edits.split_at_mut(ix);
                let prev_edit = prev_edits.last_mut().unwrap();
                let edit = &next_edits[0];
                if prev_edit.old.end >= edit.old.start {
                    prev_edit.old.end = edit.old.end;
                    prev_edit.new.end = edit.new.end;
                    suggestion_edits.remove(ix);
                } else {
                    ix += 1;
                }
            }

            for suggestion_edit in suggestion_edits {
                let old_start = old_snapshot
                    .suggestion_snapshot
                    .to_point(suggestion_edit.old.start);
                let old_end = old_snapshot
                    .suggestion_snapshot
                    .to_point(suggestion_edit.old.end);
                let new_start = new_snapshot
                    .suggestion_snapshot
                    .to_point(suggestion_edit.new.start);
                let new_end = new_snapshot
                    .suggestion_snapshot
                    .to_point(suggestion_edit.new.end);
                tab_edits.push(TabEdit {
                    old: old_snapshot.to_tab_point(old_start)..old_snapshot.to_tab_point(old_end),
                    new: new_snapshot.to_tab_point(new_start)..new_snapshot.to_tab_point(new_end),
                });
            }
        } else {
            new_snapshot.version += 1;
            tab_edits.push(TabEdit {
                old: TabPoint::zero()..old_snapshot.max_point(),
                new: TabPoint::zero()..new_snapshot.max_point(),
            });
        }

        *old_snapshot = new_snapshot;
        (old_snapshot.clone(), tab_edits)
    }
}

#[derive(Clone)]
pub struct TabSnapshot {
    pub suggestion_snapshot: SuggestionSnapshot,
    pub tab_size: NonZeroU32,
    pub max_expansion_column: u32,
    pub version: usize,
}

impl TabSnapshot {
    pub fn buffer_snapshot(&self) -> &MultiBufferSnapshot {
        self.suggestion_snapshot.buffer_snapshot()
    }

    pub fn line_len(&self, row: u32) -> u32 {
        let max_point = self.max_point();
        if row < max_point.row() {
<<<<<<< HEAD
            self.chunks(
                TabPoint::new(row, 0)..TabPoint::new(row + 1, 0),
                false,
                None,
                None,
            )
            .map(|chunk| chunk.text.len() as u32)
            .sum::<u32>()
                - 1
=======
            self.to_tab_point(SuggestionPoint::new(
                row,
                self.suggestion_snapshot.line_len(row),
            ))
            .0
            .column
>>>>>>> 7601e790
        } else {
            max_point.column()
        }
    }

    pub fn text_summary(&self) -> TextSummary {
        self.text_summary_for_range(TabPoint::zero()..self.max_point())
    }

    pub fn text_summary_for_range(&self, range: Range<TabPoint>) -> TextSummary {
        let input_start = self.to_suggestion_point(range.start, Bias::Left).0;
        let input_end = self.to_suggestion_point(range.end, Bias::Right).0;
        let input_summary = self
            .suggestion_snapshot
            .text_summary_for_range(input_start..input_end);

        let mut first_line_chars = 0;
        let line_end = if range.start.row() == range.end.row() {
            range.end
        } else {
            self.max_point()
        };
        for c in self
            .chunks(range.start..line_end, false, None, None)
            .flat_map(|chunk| chunk.text.chars())
        {
            if c == '\n' {
                break;
            }
            first_line_chars += 1;
        }

        let mut last_line_chars = 0;
        if range.start.row() == range.end.row() {
            last_line_chars = first_line_chars;
        } else {
            for _ in self
                .chunks(
                    TabPoint::new(range.end.row(), 0)..range.end,
                    false,
                    None,
                    None,
                )
                .flat_map(|chunk| chunk.text.chars())
            {
                last_line_chars += 1;
            }
        }

        TextSummary {
            lines: range.end.0 - range.start.0,
            first_line_chars,
            last_line_chars,
            longest_row: input_summary.longest_row,
            longest_row_chars: input_summary.longest_row_chars,
        }
    }

    pub fn chunks<'a>(
        &'a self,
        range: Range<TabPoint>,
        language_aware: bool,
        text_highlights: Option<&'a TextHighlights>,
        suggestion_highlight: Option<HighlightStyle>,
    ) -> TabChunks<'a> {
        let (input_start, expanded_char_column, to_next_stop) =
            self.to_suggestion_point(range.start, Bias::Left);
        let input_column = input_start.column();
        let input_start = self.suggestion_snapshot.to_offset(input_start);
        let input_end = self
            .suggestion_snapshot
            .to_offset(self.to_suggestion_point(range.end, Bias::Right).0);
        let to_next_stop = if range.start.0 + Point::new(0, to_next_stop) > range.end.0 {
            range.end.column() - range.start.column()
        } else {
            to_next_stop
        };

        TabChunks {
            suggestion_chunks: self.suggestion_snapshot.chunks(
                input_start..input_end,
                language_aware,
                text_highlights,
                suggestion_highlight,
            ),
            input_column,
            column: expanded_char_column,
            max_expansion_column: self.max_expansion_column,
            output_position: range.start.0,
            max_output_position: range.end.0,
            tab_size: self.tab_size,
            chunk: Chunk {
                text: &SPACES[0..(to_next_stop as usize)],
                ..Default::default()
            },
            inside_leading_tab: to_next_stop > 0,
        }
    }

    pub fn buffer_rows(&self, row: u32) -> suggestion_map::SuggestionBufferRows {
        self.suggestion_snapshot.buffer_rows(row)
    }

    #[cfg(test)]
    pub fn text(&self) -> String {
        self.chunks(TabPoint::zero()..self.max_point(), false, None, None)
            .map(|chunk| chunk.text)
            .collect()
    }

    pub fn max_point(&self) -> TabPoint {
        self.to_tab_point(self.suggestion_snapshot.max_point())
    }

    pub fn clip_point(&self, point: TabPoint, bias: Bias) -> TabPoint {
        self.to_tab_point(
            self.suggestion_snapshot
                .clip_point(self.to_suggestion_point(point, bias).0, bias),
        )
    }

    pub fn to_tab_point(&self, input: SuggestionPoint) -> TabPoint {
        let chars = self
            .suggestion_snapshot
            .chars_at(SuggestionPoint::new(input.row(), 0));
        let expanded = self.expand_tabs(chars, input.column());
        TabPoint::new(input.row(), expanded)
    }

    pub fn to_suggestion_point(&self, output: TabPoint, bias: Bias) -> (SuggestionPoint, u32, u32) {
        let chars = self
            .suggestion_snapshot
            .chars_at(SuggestionPoint::new(output.row(), 0));
        let expanded = output.column();
        let (collapsed, expanded_char_column, to_next_stop) =
            self.collapse_tabs(chars, expanded, bias);
        (
            SuggestionPoint::new(output.row(), collapsed as u32),
            expanded_char_column,
            to_next_stop,
        )
    }

    pub fn make_tab_point(&self, point: Point, bias: Bias) -> TabPoint {
        let fold_point = self
            .suggestion_snapshot
            .fold_snapshot
            .to_fold_point(point, bias);
        let suggestion_point = self.suggestion_snapshot.to_suggestion_point(fold_point);
        self.to_tab_point(suggestion_point)
    }

    pub fn to_point(&self, point: TabPoint, bias: Bias) -> Point {
        let suggestion_point = self.to_suggestion_point(point, bias).0;
        let fold_point = self.suggestion_snapshot.to_fold_point(suggestion_point);
        fold_point.to_buffer_point(&self.suggestion_snapshot.fold_snapshot)
    }

    fn expand_tabs(&self, chars: impl Iterator<Item = char>, column: u32) -> u32 {
        let tab_size = self.tab_size.get();

        let mut expanded_chars = 0;
        let mut expanded_bytes = 0;
        let mut collapsed_bytes = 0;
        let end_column = column.min(self.max_expansion_column);
        for c in chars {
            if collapsed_bytes >= end_column {
                break;
            }
            if c == '\t' {
                let tab_len = tab_size - expanded_chars % tab_size;
                expanded_bytes += tab_len;
                expanded_chars += tab_len;
            } else {
                expanded_bytes += c.len_utf8() as u32;
                expanded_chars += 1;
            }
            collapsed_bytes += c.len_utf8() as u32;
        }
        expanded_bytes + column.saturating_sub(collapsed_bytes)
    }

    fn collapse_tabs(
        &self,
        chars: impl Iterator<Item = char>,
        column: u32,
        bias: Bias,
    ) -> (u32, u32, u32) {
        let tab_size = self.tab_size.get();

        let mut expanded_bytes = 0;
        let mut expanded_chars = 0;
        let mut collapsed_bytes = 0;
        for c in chars {
            if expanded_bytes >= column {
                break;
            }
            if collapsed_bytes >= self.max_expansion_column {
                break;
            }

            if c == '\t' {
                let tab_len = tab_size - (expanded_chars % tab_size);
                expanded_chars += tab_len;
                expanded_bytes += tab_len;
                if expanded_bytes > column {
                    expanded_chars -= expanded_bytes - column;
                    return match bias {
                        Bias::Left => (collapsed_bytes, expanded_chars, expanded_bytes - column),
                        Bias::Right => (collapsed_bytes + 1, expanded_chars, 0),
                    };
                }
            } else {
                expanded_chars += 1;
                expanded_bytes += c.len_utf8() as u32;
            }

            if expanded_bytes > column && matches!(bias, Bias::Left) {
                expanded_chars -= 1;
                break;
            }

            collapsed_bytes += c.len_utf8() as u32;
        }
        (
            collapsed_bytes + column.saturating_sub(expanded_bytes),
            expanded_chars,
            0,
        )
    }
}

#[derive(Copy, Clone, Debug, Default, Eq, Ord, PartialOrd, PartialEq)]
pub struct TabPoint(pub Point);

impl TabPoint {
    pub fn new(row: u32, column: u32) -> Self {
        Self(Point::new(row, column))
    }

    pub fn zero() -> Self {
        Self::new(0, 0)
    }

    pub fn row(self) -> u32 {
        self.0.row
    }

    pub fn column(self) -> u32 {
        self.0.column
    }
}

impl From<Point> for TabPoint {
    fn from(point: Point) -> Self {
        Self(point)
    }
}

pub type TabEdit = text::Edit<TabPoint>;

#[derive(Clone, Debug, Default, Eq, PartialEq)]
pub struct TextSummary {
    pub lines: Point,
    pub first_line_chars: u32,
    pub last_line_chars: u32,
    pub longest_row: u32,
    pub longest_row_chars: u32,
}

impl<'a> From<&'a str> for TextSummary {
    fn from(text: &'a str) -> Self {
        let sum = text::TextSummary::from(text);

        TextSummary {
            lines: sum.lines,
            first_line_chars: sum.first_line_chars,
            last_line_chars: sum.last_line_chars,
            longest_row: sum.longest_row,
            longest_row_chars: sum.longest_row_chars,
        }
    }
}

impl<'a> std::ops::AddAssign<&'a Self> for TextSummary {
    fn add_assign(&mut self, other: &'a Self) {
        let joined_chars = self.last_line_chars + other.first_line_chars;
        if joined_chars > self.longest_row_chars {
            self.longest_row = self.lines.row;
            self.longest_row_chars = joined_chars;
        }
        if other.longest_row_chars > self.longest_row_chars {
            self.longest_row = self.lines.row + other.longest_row;
            self.longest_row_chars = other.longest_row_chars;
        }

        if self.lines.row == 0 {
            self.first_line_chars += other.first_line_chars;
        }

        if other.lines.row == 0 {
            self.last_line_chars += other.first_line_chars;
        } else {
            self.last_line_chars = other.last_line_chars;
        }

        self.lines += &other.lines;
    }
}

// Handles a tab width <= 16
const SPACES: &str = "                ";

pub struct TabChunks<'a> {
    suggestion_chunks: SuggestionChunks<'a>,
    chunk: Chunk<'a>,
    column: u32,
    max_expansion_column: u32,
    output_position: Point,
    input_column: u32,
    max_output_position: Point,
    tab_size: NonZeroU32,
    inside_leading_tab: bool,
}

impl<'a> Iterator for TabChunks<'a> {
    type Item = Chunk<'a>;

    fn next(&mut self) -> Option<Self::Item> {
        if self.chunk.text.is_empty() {
            if let Some(chunk) = self.suggestion_chunks.next() {
                self.chunk = chunk;
                if self.inside_leading_tab {
                    self.chunk.text = &self.chunk.text[1..];
                    self.inside_leading_tab = false;
                    self.input_column += 1;
                }
            } else {
                return None;
            }
        }

        for (ix, c) in self.chunk.text.char_indices() {
            match c {
                '\t' => {
                    if ix > 0 {
                        let (prefix, suffix) = self.chunk.text.split_at(ix);
                        self.chunk.text = suffix;
                        return Some(Chunk {
                            text: prefix,
                            ..self.chunk
                        });
                    } else {
                        self.chunk.text = &self.chunk.text[1..];
                        let tab_size = if self.input_column < self.max_expansion_column {
                            self.tab_size.get() as u32
                        } else {
                            1
                        };
                        let mut len = tab_size - self.column % tab_size;
                        let next_output_position = cmp::min(
                            self.output_position + Point::new(0, len),
                            self.max_output_position,
                        );
                        len = next_output_position.column - self.output_position.column;
                        self.column += len;
                        self.input_column += 1;
                        self.output_position = next_output_position;
                        return Some(Chunk {
                            text: &SPACES[..len as usize],
                            ..self.chunk
                        });
                    }
                }
                '\n' => {
                    self.column = 0;
                    self.input_column = 0;
                    self.output_position += Point::new(1, 0);
                }
                _ => {
                    self.column += 1;
                    if !self.inside_leading_tab {
                        self.input_column += c.len_utf8() as u32;
                    }
                    self.output_position.column += c.len_utf8() as u32;
                }
            }
        }

        Some(mem::take(&mut self.chunk))
    }
}

#[cfg(test)]
mod tests {
    use super::*;
    use crate::{
        display_map::{fold_map::FoldMap, suggestion_map::SuggestionMap},
        MultiBuffer,
    };
    use rand::{prelude::StdRng, Rng};

    #[gpui::test]
    fn test_expand_tabs(cx: &mut gpui::MutableAppContext) {
        let buffer = MultiBuffer::build_simple("", cx);
        let buffer_snapshot = buffer.read(cx).snapshot(cx);
        let (_, fold_snapshot) = FoldMap::new(buffer_snapshot.clone());
        let (_, suggestion_snapshot) = SuggestionMap::new(fold_snapshot);
        let (_, tab_snapshot) = TabMap::new(suggestion_snapshot, 4.try_into().unwrap());

        assert_eq!(tab_snapshot.expand_tabs("\t".chars(), 0), 0);
        assert_eq!(tab_snapshot.expand_tabs("\t".chars(), 1), 4);
        assert_eq!(tab_snapshot.expand_tabs("\ta".chars(), 2), 5);
    }

    #[gpui::test]
    fn test_long_lines(cx: &mut gpui::MutableAppContext) {
        let max_expansion_column = 12;
        let input = "A\tBC\tDEF\tG\tHI\tJ\tK\tL\tM";
        let output = "A   BC  DEF G   HI J K L M";

        let buffer = MultiBuffer::build_simple(input, cx);
        let buffer_snapshot = buffer.read(cx).snapshot(cx);
        let (_, fold_snapshot) = FoldMap::new(buffer_snapshot.clone());
        let (_, suggestion_snapshot) = SuggestionMap::new(fold_snapshot);
        let (_, mut tab_snapshot) = TabMap::new(suggestion_snapshot, 4.try_into().unwrap());

        tab_snapshot.max_expansion_column = max_expansion_column;
        assert_eq!(tab_snapshot.text(), output);

        for (ix, c) in input.char_indices() {
            assert_eq!(
                tab_snapshot
                    .chunks(
                        TabPoint::new(0, ix as u32)..tab_snapshot.max_point(),
                        false,
                        None
                    )
                    .map(|c| c.text)
                    .collect::<String>(),
                &output[ix..],
                "text from index {ix}"
            );

            if c != '\t' {
                let input_point = Point::new(0, ix as u32);
                let output_point = Point::new(0, output.find(c).unwrap() as u32);
                assert_eq!(
                    tab_snapshot.to_tab_point(SuggestionPoint(input_point)),
                    TabPoint(output_point),
                    "to_tab_point({input_point:?})"
                );
                assert_eq!(
                    tab_snapshot
                        .to_suggestion_point(TabPoint(output_point), Bias::Left)
                        .0,
                    SuggestionPoint(input_point),
                    "to_suggestion_point({output_point:?})"
                );
            }
        }
    }

    #[gpui::test]
    fn test_long_lines_with_character_spanning_max_expansion_column(
        cx: &mut gpui::MutableAppContext,
    ) {
        let max_expansion_column = 8;
        let input = "abcdefg⋯hij";

        let buffer = MultiBuffer::build_simple(input, cx);
        let buffer_snapshot = buffer.read(cx).snapshot(cx);
        let (_, fold_snapshot) = FoldMap::new(buffer_snapshot.clone());
        let (_, suggestion_snapshot) = SuggestionMap::new(fold_snapshot);
        let (_, mut tab_snapshot) = TabMap::new(suggestion_snapshot, 4.try_into().unwrap());

        tab_snapshot.max_expansion_column = max_expansion_column;
        assert_eq!(tab_snapshot.text(), input);
    }

    #[gpui::test(iterations = 100)]
    fn test_random_tabs(cx: &mut gpui::MutableAppContext, mut rng: StdRng) {
        let tab_size = NonZeroU32::new(rng.gen_range(1..=4)).unwrap();
        let len = rng.gen_range(0..30);
        let buffer = if rng.gen() {
            let text = util::RandomCharIter::new(&mut rng)
                .take(len)
                .collect::<String>();
            MultiBuffer::build_simple(&text, cx)
        } else {
            MultiBuffer::build_random(&mut rng, cx)
        };
        let buffer_snapshot = buffer.read(cx).snapshot(cx);
        log::info!("Buffer text: {:?}", buffer_snapshot.text());

        let (mut fold_map, _) = FoldMap::new(buffer_snapshot.clone());
        fold_map.randomly_mutate(&mut rng);
        let (fold_snapshot, _) = fold_map.read(buffer_snapshot, vec![]);
        log::info!("FoldMap text: {:?}", fold_snapshot.text());
        let (suggestion_map, _) = SuggestionMap::new(fold_snapshot);
        let (suggestion_snapshot, _) = suggestion_map.randomly_mutate(&mut rng);
        log::info!("SuggestionMap text: {:?}", suggestion_snapshot.text());

        let (tab_map, _) = TabMap::new(suggestion_snapshot.clone(), tab_size);
        let tabs_snapshot = tab_map.set_max_expansion_column(32);

        let text = text::Rope::from(tabs_snapshot.text().as_str());
        log::info!(
            "TabMap text (tab size: {}): {:?}",
            tab_size,
            tabs_snapshot.text(),
        );

        for _ in 0..5 {
            let end_row = rng.gen_range(0..=text.max_point().row);
            let end_column = rng.gen_range(0..=text.line_len(end_row));
            let mut end = TabPoint(text.clip_point(Point::new(end_row, end_column), Bias::Right));
            let start_row = rng.gen_range(0..=text.max_point().row);
            let start_column = rng.gen_range(0..=text.line_len(start_row));
            let mut start =
                TabPoint(text.clip_point(Point::new(start_row, start_column), Bias::Left));
            if start > end {
                mem::swap(&mut start, &mut end);
            }

            let expected_text = text
                .chunks_in_range(text.point_to_offset(start.0)..text.point_to_offset(end.0))
                .collect::<String>();
            let expected_summary = TextSummary::from(expected_text.as_str());
            assert_eq!(
                tabs_snapshot
                    .chunks(start..end, false, None, None)
                    .map(|c| c.text)
                    .collect::<String>(),
                expected_text,
                "chunks({:?}..{:?})",
                start,
                end
            );

            let mut actual_summary = tabs_snapshot.text_summary_for_range(start..end);
            if tab_size.get() > 1 && suggestion_snapshot.text().contains('\t') {
                actual_summary.longest_row = expected_summary.longest_row;
                actual_summary.longest_row_chars = expected_summary.longest_row_chars;
            }
            assert_eq!(actual_summary, expected_summary);
        }

        for row in 0..=text.max_point().row {
            assert_eq!(
                tabs_snapshot.line_len(row),
                text.line_len(row),
                "line_len({row})"
            );
        }
    }
}<|MERGE_RESOLUTION|>--- conflicted
+++ resolved
@@ -173,24 +173,12 @@
     pub fn line_len(&self, row: u32) -> u32 {
         let max_point = self.max_point();
         if row < max_point.row() {
-<<<<<<< HEAD
-            self.chunks(
-                TabPoint::new(row, 0)..TabPoint::new(row + 1, 0),
-                false,
-                None,
-                None,
-            )
-            .map(|chunk| chunk.text.len() as u32)
-            .sum::<u32>()
-                - 1
-=======
             self.to_tab_point(SuggestionPoint::new(
                 row,
                 self.suggestion_snapshot.line_len(row),
             ))
             .0
             .column
->>>>>>> 7601e790
         } else {
             max_point.column()
         }
@@ -627,7 +615,8 @@
                     .chunks(
                         TabPoint::new(0, ix as u32)..tab_snapshot.max_point(),
                         false,
-                        None
+                        None,
+                        None,
                     )
                     .map(|c| c.text)
                     .collect::<String>(),
