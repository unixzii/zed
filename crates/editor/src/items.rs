--- conflicted
+++ resolved
@@ -1079,29 +1079,12 @@
                     }
                 }
             }
-<<<<<<< HEAD
-            _ => return Task::ready(Err(anyhow!("No path or contents found for buffer"))),
-        };
-
-        cx.spawn(|pane, mut cx| async move {
-            let buffer = buffer_task.await?;
-
-            pane.update(&mut cx, |_, cx| {
-                cx.new_view(|cx| {
-                    let mut editor = Editor::for_buffer(buffer, Some(project), cx);
-                    editor.read_scroll_position_from_db(item_id, workspace_id, cx);
-                    editor
-                })
-            })
-        })
-=======
             SerializedEditor {
                 abs_path: None,
                 contents: None,
                 ..
             } => Task::ready(Err(anyhow!("No path or contents found for buffer"))),
         }
->>>>>>> 499e1459
     }
 
     fn serialize(
