[workspace]
resolver = "2"
members = [
    "crates/activity_indicator",
    "crates/anthropic",
    "crates/assets",
    "crates/assistant",
    "crates/assistant_slash_command",
    "crates/assistant_tool",
    "crates/audio",
    "crates/auto_update",
    "crates/breadcrumbs",
    "crates/call",
    "crates/channel",
    "crates/cli",
    "crates/client",
    "crates/clock",
    "crates/collab",
    "crates/collab_ui",
    "crates/collections",
    "crates/command_palette",
    "crates/command_palette_hooks",
    "crates/context_servers",
    "crates/copilot",
    "crates/dap",
    "crates/dap_adapters",
    "crates/debugger_ui",
    "crates/db",
    "crates/diagnostics",
    "crates/docs_preprocessor",
    "crates/editor",
    "crates/evals",
    "crates/extension",
    "crates/extension_api",
    "crates/extension_cli",
    "crates/extensions_ui",
    "crates/feature_flags",
    "crates/feedback",
    "crates/file_finder",
    "crates/file_icons",
    "crates/fs",
    "crates/fsevent",
    "crates/fuzzy",
    "crates/git",
    "crates/git_hosting_providers",
    "crates/go_to_line",
    "crates/google_ai",
    "crates/gpui",
    "crates/gpui_macros",
    "crates/html_to_markdown",
    "crates/http_client",
    "crates/image_viewer",
    "crates/indexed_docs",
    "crates/inline_completion_button",
    "crates/install_cli",
    "crates/journal",
    "crates/language",
    "crates/language_model",
    "crates/language_selector",
    "crates/language_tools",
    "crates/languages",
    "crates/live_kit_client",
    "crates/live_kit_server",
    "crates/lsp",
    "crates/markdown",
    "crates/markdown_preview",
    "crates/media",
    "crates/menu",
    "crates/multi_buffer",
    "crates/node_runtime",
    "crates/notifications",
    "crates/ollama",
    "crates/open_ai",
    "crates/outline",
    "crates/outline_panel",
    "crates/paths",
    "crates/picker",
    "crates/prettier",
    "crates/project",
    "crates/project_panel",
    "crates/project_symbols",
    "crates/proto",
    "crates/quick_action_bar",
    "crates/recent_projects",
    "crates/refineable",
    "crates/refineable/derive_refineable",
    "crates/release_channel",
    "crates/remote",
    "crates/remote_server",
    "crates/repl",
    "crates/reqwest_client",
    "crates/rich_text",
    "crates/rope",
    "crates/rpc",
    "crates/search",
    "crates/semantic_index",
    "crates/semantic_version",
    "crates/session",
    "crates/settings",
    "crates/settings_ui",
    "crates/snippet",
    "crates/snippet_provider",
    "crates/snippets_ui",
    "crates/sqlez",
    "crates/sqlez_macros",
    "crates/story",
    "crates/storybook",
    "crates/sum_tree",
    "crates/supermaven",
    "crates/supermaven_api",
    "crates/tab_switcher",
    "crates/task",
    "crates/tasks_ui",
    "crates/telemetry_events",
    "crates/terminal",
    "crates/terminal_view",
    "crates/text",
    "crates/theme",
    "crates/theme_importer",
    "crates/theme_selector",
    "crates/time_format",
    "crates/title_bar",
    "crates/ui",
    "crates/ui_input",
    "crates/ui_macros",
    "crates/reqwest_client",
    "crates/util",
    "crates/vcs_menu",
    "crates/vim",
    "crates/welcome",
    "crates/workspace",
    "crates/worktree",
    "crates/zed",
    "crates/zed_actions",

    #
    # Extensions
    #

    "extensions/astro",
    "extensions/clojure",
    "extensions/csharp",
    "extensions/dart",
    "extensions/deno",
    "extensions/elixir",
    "extensions/elm",
    "extensions/emmet",
    "extensions/erlang",
    "extensions/glsl",
    "extensions/haskell",
    "extensions/html",
    "extensions/lua",
    "extensions/ocaml",
    "extensions/php",
    "extensions/perplexity",
    "extensions/prisma",
    "extensions/proto",
    "extensions/purescript",
    "extensions/ruff",
    "extensions/slash-commands-example",
    "extensions/snippets",
    "extensions/terraform",
    "extensions/test-extension",
    "extensions/toml",
    "extensions/uiua",
    "extensions/zig",

    #
    # Tooling
    #

    "tooling/xtask",
    "crates/debugger_tools",
]
default-members = ["crates/zed"]

[workspace.dependencies]

#
# Workspace member crates
#

activity_indicator = { path = "crates/activity_indicator" }
ai = { path = "crates/ai" }
anthropic = { path = "crates/anthropic" }
assets = { path = "crates/assets" }
assistant = { path = "crates/assistant" }
assistant_slash_command = { path = "crates/assistant_slash_command" }
assistant_tool = { path = "crates/assistant_tool" }
audio = { path = "crates/audio" }
auto_update = { path = "crates/auto_update" }
breadcrumbs = { path = "crates/breadcrumbs" }
call = { path = "crates/call" }
channel = { path = "crates/channel" }
cli = { path = "crates/cli" }
client = { path = "crates/client" }
clock = { path = "crates/clock" }
collab = { path = "crates/collab" }
collab_ui = { path = "crates/collab_ui" }
collections = { path = "crates/collections" }
command_palette = { path = "crates/command_palette" }
command_palette_hooks = { path = "crates/command_palette_hooks" }
context_servers = { path = "crates/context_servers" }
copilot = { path = "crates/copilot" }
dap = { path = "crates/dap" }
dap_adapters = { path = "crates/dap_adapters" }
db = { path = "crates/db" }
<<<<<<< HEAD
debugger_ui = { path = "crates/debugger_ui" }
debugger_tools = { path = "crates/debugger_tools" }
dev_server_projects = { path = "crates/dev_server_projects" }
=======
>>>>>>> d7a27760
diagnostics = { path = "crates/diagnostics" }
editor = { path = "crates/editor" }
extension = { path = "crates/extension" }
extensions_ui = { path = "crates/extensions_ui" }
feature_flags = { path = "crates/feature_flags" }
feedback = { path = "crates/feedback" }
file_finder = { path = "crates/file_finder" }
file_icons = { path = "crates/file_icons" }
fs = { path = "crates/fs" }
fsevent = { path = "crates/fsevent" }
fuzzy = { path = "crates/fuzzy" }
git = { path = "crates/git" }
git_hosting_providers = { path = "crates/git_hosting_providers" }
go_to_line = { path = "crates/go_to_line" }
google_ai = { path = "crates/google_ai" }
gpui = { path = "crates/gpui", default-features = false, features = ["http_client"]}
gpui_macros = { path = "crates/gpui_macros" }
html_to_markdown = { path = "crates/html_to_markdown" }
http_client = { path = "crates/http_client" }
image_viewer = { path = "crates/image_viewer" }
indexed_docs = { path = "crates/indexed_docs" }
inline_completion_button = { path = "crates/inline_completion_button" }
install_cli = { path = "crates/install_cli" }
journal = { path = "crates/journal" }
language = { path = "crates/language" }
language_model = { path = "crates/language_model" }
language_selector = { path = "crates/language_selector" }
language_tools = { path = "crates/language_tools" }
languages = { path = "crates/languages" }
live_kit_client = { path = "crates/live_kit_client" }
live_kit_server = { path = "crates/live_kit_server" }
lsp = { path = "crates/lsp" }
markdown = { path = "crates/markdown" }
markdown_preview = { path = "crates/markdown_preview" }
media = { path = "crates/media" }
menu = { path = "crates/menu" }
multi_buffer = { path = "crates/multi_buffer" }
node_runtime = { path = "crates/node_runtime" }
notifications = { path = "crates/notifications" }
ollama = { path = "crates/ollama" }
open_ai = { path = "crates/open_ai" }
outline = { path = "crates/outline" }
outline_panel = { path = "crates/outline_panel" }
paths = { path = "crates/paths" }
picker = { path = "crates/picker" }
plugin = { path = "crates/plugin" }
plugin_macros = { path = "crates/plugin_macros" }
prettier = { path = "crates/prettier" }
project = { path = "crates/project" }
project_panel = { path = "crates/project_panel" }
project_symbols = { path = "crates/project_symbols" }
proto = { path = "crates/proto" }
quick_action_bar = { path = "crates/quick_action_bar" }
recent_projects = { path = "crates/recent_projects" }
refineable = { path = "crates/refineable" }
release_channel = { path = "crates/release_channel" }
remote = { path = "crates/remote" }
remote_server = { path = "crates/remote_server" }
repl = { path = "crates/repl" }
reqwest_client = { path = "crates/reqwest_client" }
rich_text = { path = "crates/rich_text" }
rope = { path = "crates/rope" }
rpc = { path = "crates/rpc" }
search = { path = "crates/search" }
semantic_index = { path = "crates/semantic_index" }
semantic_version = { path = "crates/semantic_version" }
session = { path = "crates/session" }
settings = { path = "crates/settings" }
settings_ui = { path = "crates/settings_ui" }
snippet = { path = "crates/snippet" }
snippet_provider = { path = "crates/snippet_provider" }
snippets_ui = { path = "crates/snippets_ui" }
sqlez = { path = "crates/sqlez" }
sqlez_macros = { path = "crates/sqlez_macros" }
story = { path = "crates/story" }
storybook = { path = "crates/storybook" }
sum_tree = { path = "crates/sum_tree" }
supermaven = { path = "crates/supermaven" }
supermaven_api = { path = "crates/supermaven_api" }
tab_switcher = { path = "crates/tab_switcher" }
task = { path = "crates/task" }
tasks_ui = { path = "crates/tasks_ui" }
telemetry_events = { path = "crates/telemetry_events" }
terminal = { path = "crates/terminal" }
terminal_view = { path = "crates/terminal_view" }
text = { path = "crates/text" }
theme = { path = "crates/theme" }
theme_importer = { path = "crates/theme_importer" }
theme_selector = { path = "crates/theme_selector" }
time_format = { path = "crates/time_format" }
title_bar = { path = "crates/title_bar" }
ui = { path = "crates/ui" }
ui_input = { path = "crates/ui_input" }
ui_macros = { path = "crates/ui_macros" }
util = { path = "crates/util" }
vcs_menu = { path = "crates/vcs_menu" }
vim = { path = "crates/vim" }
welcome = { path = "crates/welcome" }
workspace = { path = "crates/workspace" }
worktree = { path = "crates/worktree" }
zed = { path = "crates/zed" }
zed_actions = { path = "crates/zed_actions" }

#
# External crates
#

aho-corasick = "1.1"
alacritty_terminal = { git = "https://github.com/alacritty/alacritty", rev = "91d034ff8b53867143c005acfaa14609147c9a2c" }
any_vec = "0.14"
anyhow = "1.0.86"
arrayvec = { version = "0.7.4", features = ["serde"] }
ashpd = "0.9.1"
async-compat = "0.2.1"
async-compression = { version = "0.4", features = ["gzip", "futures-io"] }
async-dispatcher = "0.1"
async-fs = "1.6"
async-pipe = { git = "https://github.com/zed-industries/async-pipe-rs", rev = "82d00a04211cf4e1236029aa03e6b6ce2a74c553" }
async-recursion = "1.0.0"
async-tar = "0.5.0"
async-trait = "0.1"
async-tungstenite = "0.24"
async-watch = "0.3.1"
async_zip = { version = "0.0.17", features = ["deflate", "deflate64"] }
base64 = "0.22"
bitflags = "2.6.0"
blade-graphics = { git = "https://github.com/kvark/blade", rev = "e142a3a5e678eb6a13e642ad8401b1f3aa38e969" }
blade-macros = { git = "https://github.com/kvark/blade", rev = "e142a3a5e678eb6a13e642ad8401b1f3aa38e969" }
blade-util = { git = "https://github.com/kvark/blade", rev = "e142a3a5e678eb6a13e642ad8401b1f3aa38e969" }
blake3 = "1.5.3"
bytes = "1.0"
cargo_metadata = "0.18"
cargo_toml = "0.20"
chrono = { version = "0.4", features = ["serde"] }
clap = { version = "4.4", features = ["derive"] }
clickhouse = "0.11.6"
cocoa = "0.26"
convert_case = "0.6.0"
core-foundation = "0.9.3"
core-foundation-sys = "0.8.6"
ctor = "0.2.6"
dashmap = "6.0"
derive_more = "0.99.17"
dirs = "4.0"
ec4rs = "1.1"
emojis = "0.6.1"
env_logger = "0.11"
exec = "0.3.1"
fork = "0.2.0"
futures = "0.3"
futures-batch = "0.6.1"
futures-lite = "1.13"
git2 = { version = "0.19", default-features = false }
globset = "0.4"
handlebars = "4.3"
heed = { version = "0.20.1", features = ["read-txn-no-tls"] }
hex = "0.4.3"
html5ever = "0.27.0"
hyper = "0.14"
ignore = "0.4.22"
image = "0.25.1"
indexmap = { version = "1.6.2", features = ["serde"] }
indoc = "2"
itertools = "0.13.0"
jsonwebtoken = "9.3"
libc = "0.2"
linkify = "0.10.0"
log = { version = "0.4.16", features = ["kv_unstable_serde", "serde"] }
markup5ever_rcdom = "0.3.0"
nanoid = "0.4"
nix = "0.29"
num-format = "0.4.4"
once_cell = "1.19.0"
ordered-float = "2.1.1"
palette = { version = "0.7.5", default-features = false, features = ["std"] }
parking_lot = "0.12.1"
pathdiff = "0.2"
postage = { version = "0.5", features = ["futures-traits"] }
pretty_assertions = "1.3.0"
profiling = "1"
prost = "0.9"
prost-build = "0.9"
prost-types = "0.9"
pulldown-cmark = { version = "0.12.0", default-features = false }
rand = "0.8.5"
regex = "1.5"
repair_json = "0.1.0"
reqwest = { git = "https://github.com/zed-industries/reqwest.git", rev = "fd110f6998da16bbca97b6dddda9be7827c50e29", default-features = false, features = [
    "charset",
    "http2",
    "macos-system-configuration",
    "rustls-tls-native-roots",
    "socks",
    "stream",
] }
rsa = "0.9.6"
runtimelib = { version = "0.15", default-features = false, features = [
    "async-dispatcher-runtime",
] }
rustc-demangle = "0.1.23"
rust-embed = { version = "8.4", features = ["include-exclude"] }
rustls = "0.20.3"
rustls-native-certs = "0.8.0"
schemars = { version = "0.8", features = ["impl_json_schema"] }
semver = "1.0"
serde = { version = "1.0", features = ["derive", "rc"] }
serde_derive = { version = "1.0", features = ["deserialize_in_place"] }
serde_json = { version = "1.0", features = ["preserve_order", "raw_value"] }
serde_json_lenient = { version = "0.2", features = [
    "preserve_order",
    "raw_value",
] }
serde_repr = "0.1"
sha2 = "0.10"
shellexpand = "2.1.0"
shlex = "1.3.0"
signal-hook = "0.3.17"
similar = "1.3"
simplelog = "0.12.2"
smallvec = { version = "1.6", features = ["union"] }
smol = "1.2"
sqlformat = "0.2"
strsim = "0.11"
strum = { version = "0.25.0", features = ["derive"] }
subtle = "2.5.0"
sys-locale = "0.3.1"
sysinfo = "0.31.0"
tempfile = "3.9.0"
thiserror = "1.0.29"
tiktoken-rs = "0.5.9"
time = { version = "0.3", features = [
    "macros",
    "parsing",
    "serde",
    "serde-well-known",
    "formatting",
] }
tiny_http = "0.8"
toml = "0.8"
tokio = { version = "1" }
tower-http = "0.4.4"
tree-sitter = { version = "0.23", features = ["wasm"] }
tree-sitter-bash = "0.23"
tree-sitter-c = "0.23"
tree-sitter-cpp = "0.23"
tree-sitter-css = "0.23"
tree-sitter-elixir = "0.3"
tree-sitter-embedded-template = "0.23.0"
tree-sitter-go = "0.23"
tree-sitter-go-mod = { git = "https://github.com/zed-industries/tree-sitter-go-mod", rev = "a9aea5e358cde4d0f8ff20b7bc4fa311e359c7ca", package = "tree-sitter-gomod" }
tree-sitter-gowork = { git = "https://github.com/zed-industries/tree-sitter-go-work", rev = "acb0617bf7f4fda02c6217676cc64acb89536dc7" }
tree-sitter-heex = { git = "https://github.com/zed-industries/tree-sitter-heex", rev = "1dd45142fbb05562e35b2040c6129c9bca346592" }
tree-sitter-diff = "0.1.0"
tree-sitter-html = "0.20"
tree-sitter-jsdoc = "0.23"
tree-sitter-json = "0.23"
tree-sitter-md = { git = "https://github.com/tree-sitter-grammars/tree-sitter-markdown", rev = "9a23c1a96c0513d8fc6520972beedd419a973539" }
tree-sitter-python = "0.23"
tree-sitter-regex = "0.23"
tree-sitter-ruby = "0.23"
tree-sitter-rust = "0.23"
tree-sitter-typescript = "0.23"
tree-sitter-yaml = { git = "https://github.com/zed-industries/tree-sitter-yaml", rev = "baff0b51c64ef6a1fb1f8390f3ad6015b83ec13a" }
unicase = "2.6"
unindent = "0.1.7"
unicode-segmentation = "1.10"
url = "2.2"
uuid = { version = "1.1.2", features = ["v4", "v5", "serde"] }
wasmparser = "0.215"
wasm-encoder = "0.215"
wasmtime = { version = "24", default-features = false, features = [
    "async",
    "demangle",
    "runtime",
    "cranelift",
    "component-model",
] }
wasmtime-wasi = "24"
which = "6.0.0"
wit-component = "0.201"
zstd = "0.11"

[workspace.dependencies.async-stripe]
git = "https://github.com/zed-industries/async-stripe"
rev = "3672dd4efb7181aa597bf580bf5a2f5d23db6735"
default-features = false
features = [
    "runtime-tokio-hyper-rustls",
    "billing",
    "checkout",
    "events",
    # The features below are only enabled to get the `events` feature to build.
    "chrono",
    "connect",
]

[workspace.dependencies.windows]
version = "0.58"
features = [
    "implement",
    "Foundation_Numerics",
    "Storage",
    "System_Threading",
    "UI_ViewManagement",
    "Wdk_System_SystemServices",
    "Win32_Globalization",
    "Win32_Graphics_Direct2D",
    "Win32_Graphics_Direct2D_Common",
    "Win32_Graphics_DirectWrite",
    "Win32_Graphics_Dwm",
    "Win32_Graphics_Dxgi_Common",
    "Win32_Graphics_Gdi",
    "Win32_Graphics_Imaging",
    "Win32_Graphics_Imaging_D2D",
    "Win32_Security",
    "Win32_Security_Credentials",
    "Win32_Storage_FileSystem",
    "Win32_System_Com",
    "Win32_System_Com_StructuredStorage",
    "Win32_System_DataExchange",
    "Win32_System_LibraryLoader",
    "Win32_System_Memory",
    "Win32_System_Ole",
    "Win32_System_SystemInformation",
    "Win32_System_SystemServices",
    "Win32_System_Threading",
    "Win32_System_WinRT",
    "Win32_UI_Controls",
    "Win32_UI_HiDpi",
    "Win32_UI_Input_Ime",
    "Win32_UI_Input_KeyboardAndMouse",
    "Win32_UI_Shell",
    "Win32_UI_Shell_Common",
    "Win32_UI_WindowsAndMessaging",
]

[profile.dev]
split-debuginfo = "unpacked"
debug = "limited"
codegen-units = 16

[profile.dev.package]
taffy = { opt-level = 3 }
cranelift-codegen = { opt-level = 3 }
resvg = { opt-level = 3 }
rustybuzz = { opt-level = 3 }
ttf-parser = { opt-level = 3 }
wasmtime-cranelift = { opt-level = 3 }
wasmtime = { opt-level = 3 }

[profile.release]
debug = "limited"
lto = "thin"
codegen-units = 1

[profile.release.package]
zed = { codegen-units = 16 }

[profile.release-fast]
inherits = "release"
debug = "full"
lto = false
codegen-units = 16

[workspace.lints.clippy]
dbg_macro = "deny"
todo = "deny"

# Motivation: We use `vec![a..b]` a lot when dealing with ranges in text, so
# warning on this rule produces a lot of noise.
single_range_in_vec_init = "allow"

# These are all of the rules that currently have violations in the Zed
# codebase.
#
# We'll want to drive this list down by either:
# 1. fixing violations of the rule and begin enforcing it
# 2. deciding we want to allow the rule permanently, at which point
#    we should codify that separately above.
#
# This list shouldn't be added to; it should only get shorter.
# =============================================================================

# There are a bunch of rules currently failing in the `style` group, so
# allow all of those, for now.
style = { level = "allow", priority = -1 }

# Temporary list of style lints that we've fixed so far.
module_inception = { level = "deny" }
question_mark = { level = "deny" }
redundant_closure = { level = "deny" }
# Individual rules that have violations in the codebase:
type_complexity = "allow"
# We often return trait objects from `new` functions.
new_ret_no_self = { level = "allow" }
# We have a few `next` functions that differ in lifetimes
# compared to Iterator::next. Yet, clippy complains about those.
should_implement_trait = { level = "allow" }

[workspace.metadata.cargo-machete]
ignored = ["bindgen", "cbindgen", "prost_build", "serde"]<|MERGE_RESOLUTION|>--- conflicted
+++ resolved
@@ -205,12 +205,8 @@
 dap = { path = "crates/dap" }
 dap_adapters = { path = "crates/dap_adapters" }
 db = { path = "crates/db" }
-<<<<<<< HEAD
 debugger_ui = { path = "crates/debugger_ui" }
 debugger_tools = { path = "crates/debugger_tools" }
-dev_server_projects = { path = "crates/dev_server_projects" }
-=======
->>>>>>> d7a27760
 diagnostics = { path = "crates/diagnostics" }
 editor = { path = "crates/editor" }
 extension = { path = "crates/extension" }
